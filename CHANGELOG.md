<<<<<<< HEAD
## v1.5.0.sfx0 [2018-01-08]

### Release Notes

- Rebase with upstream v1.5.0 release
- Fixed bug in SignalFx Utilization plugin where disk.summary_utilization was reported with out a hostname
- Distribute SignalFx metadata and process info collection across multiple go routines
=======
## v1.5.1 [2017-01-10]

### Bugfixes

- [#3624](https://github.com/influxdata/telegraf/pull/3624): Fix name error in jolokia2_agent sample config.
- [#3625](https://github.com/influxdata/telegraf/pull/3625): Fix DC/OS login expiration time.
- [#3593](https://github.com/influxdata/telegraf/pull/3593): Set Content-Type charset in influxdb output and allow it be overridden.
- [#3594](https://github.com/influxdata/telegraf/pull/3594): Document permissions setup for postfix input.
- [#3633](https://github.com/influxdata/telegraf/pull/3633): Fix deliver_get field in rabbitmq input.
- [#3607](https://github.com/influxdata/telegraf/issues/3607): Escape environment variables during config toml parsing.
>>>>>>> 0605af7c

## v1.5 [2017-12-14]

### New Plugins
- [basicstats](./plugins/aggregators/basicstats/README.md) - Thanks to @toni-moreno
- [bond](./plugins/inputs/bond/README.md) - Thanks to @ildarsv
- [cratedb](./plugins/outputs/wavefront/README.md) - Thanks to @felixge
- [dcos](./plugins/inputs/dcos/README.md) - Thanks to @influxdata
- [jolokia2](./plugins/inputs/jolokia2/README.md) - Thanks to @dylanmei
- [nginx_plus](./plugins/inputs/nginx_plus/README.md) - Thanks to @mplonka & @poblahblahblah
- [opensmtpd](./plugins/inputs/opensmtpd/README.md) - Thanks to @aromeyer
- [particle](./plugins/inputs/webhooks/particle/README.md) - Thanks to @davidgs
- [pf](./plugins/inputs/pf/README.md) - Thanks to @nferch
- [postfix](./plugins/inputs/postfix/README.md) - Thanks to @phemmer
- [smart](./plugins/inputs/smart/README.md) - Thanks to @rickard-von-essen
- [solr](./plugins/inputs/solr/README.md) - Thanks to @ljagiello
- [teamspeak](./plugins/inputs/teamspeak/README.md) - Thanks to @p4ddy1
- [unbound](./plugins/inputs/unbound/README.md) - Thanks to @aromeyer
- [wavefront](./plugins/outputs/wavefront/README.md) - Thanks to @puckpuck

### Release Notes

- In the `kinesis` output, use of the `partition_key` and
  `use_random_partitionkey` options has been deprecated in favor of the
  `partition` subtable.  This allows for more flexible methods to set the
  partition key such as by metric name or by tag.

- With the release of the new improved `jolokia2` input, the legacy `jolokia`
  plugin is deprecated and will be removed in a future release.  Users of this
  plugin are encouraged to update to the new `jolokia2` plugin.

### Features

- [#3170](https://github.com/influxdata/telegraf/pull/3170): Add support for sharding based on metric name.
- [#3196](https://github.com/influxdata/telegraf/pull/3196): Add Kafka output plugin topic_suffix option.
- [#3027](https://github.com/influxdata/telegraf/pull/3027): Include mount mode option in disk metrics.
- [#3191](https://github.com/influxdata/telegraf/pull/3191): TLS and MTLS enhancements to HTTPListener input plugin.
- [#3213](https://github.com/influxdata/telegraf/pull/3213): Add polling method to logparser and tail inputs.
- [#3211](https://github.com/influxdata/telegraf/pull/3211): Add timeout option for kubernetes input.
- [#3234](https://github.com/influxdata/telegraf/pull/3234): Add support for timing sums in statsd input.
- [#2617](https://github.com/influxdata/telegraf/issues/2617): Add resource limit monitoring to procstat.
- [#3236](https://github.com/influxdata/telegraf/pull/3236): Add support for k8s service DNS discovery to prometheus input.
- [#3245](https://github.com/influxdata/telegraf/pull/3245): Add configurable metrics endpoint to prometheus output.
- [#3214](https://github.com/influxdata/telegraf/pull/3214): Add new nginx_plus input plugin.
- [#3215](https://github.com/influxdata/telegraf/pull/3215): Add support for NSQLookupd to nsq_consumer.
- [#2278](https://github.com/influxdata/telegraf/pull/2278): Add redesigned Jolokia input plugin.
- [#3106](https://github.com/influxdata/telegraf/pull/3106): Add configurable separator for metrics and fields in opentsdb output.
- [#1692](https://github.com/influxdata/telegraf/pull/1692): Add support for the rollbar occurrence webhook event.
- [#3160](https://github.com/influxdata/telegraf/pull/3160): Add Wavefront output plugin.
- [#3281](https://github.com/influxdata/telegraf/pull/3281): Add extra wired tiger cache metrics to mongodb input.
- [#3141](https://github.com/influxdata/telegraf/pull/3141): Collect Docker Swarm service metrics in docker input plugin.
- [#2449](https://github.com/influxdata/telegraf/pull/2449): Add smart input plugin for collecting S.M.A.R.T. data.
- [#3269](https://github.com/influxdata/telegraf/pull/3269): Add cluster health level configuration to elasticsearch input.
- [#3304](https://github.com/influxdata/telegraf/pull/3304): Add ability to limit node stats in elasticsearch input.
- [#2167](https://github.com/influxdata/telegraf/pull/2167): Add new basicstats aggregator.
- [#3344](https://github.com/influxdata/telegraf/pull/3344): Add UDP IPv6 support to statsd input.
- [#3350](https://github.com/influxdata/telegraf/pull/3350): Use labels in prometheus output for string fields.
- [#3358](https://github.com/influxdata/telegraf/pull/3358): Add support for decimal timestamps to ts-epoch modifier.
- [#3337](https://github.com/influxdata/telegraf/pull/3337): Add histogram and summary types and use in prometheus plugins.
- [#3365](https://github.com/influxdata/telegraf/pull/3365): Gather concurrently from snmp agents.
- [#3333](https://github.com/influxdata/telegraf/issues/3333): Perform DNS lookup before ping and report result.
- [#3398](https://github.com/influxdata/telegraf/issues/3398): Add instance name option to varnish plugin.
- [#3406](https://github.com/influxdata/telegraf/pull/3406):  Add support for SSL settings to ElasticSearch output plugin.
- [#3315](https://github.com/influxdata/telegraf/pull/3315): Add Teamspeak 3 input plugin.
- [#3305](https://github.com/influxdata/telegraf/pull/3305): Add modification_time field to filestat input plugin.
- [#2019](https://github.com/influxdata/telegraf/pull/2019): Add Solr input plugin.
- [#3210](https://github.com/influxdata/telegraf/pull/3210): Add CrateDB output plugin.
- [#3459](https://github.com/influxdata/telegraf/pull/3459): Add systemd unit pid and cgroup matching to procstat.
- [#3477](https://github.com/influxdata/telegraf/pull/3477): Add Particle Webhook Plugin.
- [#3471](https://github.com/influxdata/telegraf/pull/3471): Use MAX() instead of SUM() for latency measurements in sqlserver.
- [#3490](https://github.com/influxdata/telegraf/pull/3490): Add index by week number to Elasticsearch output.
- [#3434](https://github.com/influxdata/telegraf/pull/3434): Add unbound input plugin.
- [#3449](https://github.com/influxdata/telegraf/pull/3449): Add opensmtpd input plugin.
- [#3470](https://github.com/influxdata/telegraf/pull/3470): Add support for tags in the index name in elasticsearch output.
- [#2553](https://github.com/influxdata/telegraf/pull/2553): Add postfix input plugin.
- [#3424](https://github.com/influxdata/telegraf/pull/3424): Add bond input plugin.
- [#3518](https://github.com/influxdata/telegraf/pull/3518): Add slab to mem plugin.
- [#3519](https://github.com/influxdata/telegraf/pull/3519): Add input plugin for DC/OS.
- [#3140](https://github.com/influxdata/telegraf/pull/3140): Add support for glob patterns in net input plugin.
- [#3405](https://github.com/influxdata/telegraf/pull/3405): Add input plugin for OpenBSD/FreeBSD pf.
- [#3528](https://github.com/influxdata/telegraf/pull/3528): Add option to amqp output to publish persistent messages.
- [#3530](https://github.com/influxdata/telegraf/pull/3530): Support I (idle) process state on procfs+Linux.

### Bugfixes

- [#3136](https://github.com/influxdata/telegraf/issues/3136): Fix webhooks input address in use during reload.
- [#3258](https://github.com/influxdata/telegraf/issues/3258): Unlock Statsd when stopping to prevent deadlock.
- [#3319](https://github.com/influxdata/telegraf/issues/3319): Fix cloudwatch output requires unneeded permissions.
- [#3351](https://github.com/influxdata/telegraf/issues/3351): Fix prometheus passthrough for existing value types.
- [#3430](https://github.com/influxdata/telegraf/issues/3430): Always ignore autofs filesystems in disk input.
- [#3326](https://github.com/influxdata/telegraf/issues/3326): Fail metrics parsing on unescaped quotes.
- [#3473](https://github.com/influxdata/telegraf/pull/3473): Whitelist allowed char classes for graphite output.
- [#3488](https://github.com/influxdata/telegraf/pull/3488): Use hexadecimal ids and lowercase names in zipkin input.
- [#3263](https://github.com/influxdata/telegraf/issues/3263): Fix snmp-tools output parsing with Windows EOLs.
- [#3447](https://github.com/influxdata/telegraf/issues/3447): Add shadow-utils dependency to rpm package.
- [#3448](https://github.com/influxdata/telegraf/issues/3448): Use deb-systemd-invoke to restart service.
- [#3553](https://github.com/influxdata/telegraf/issues/3553): Fix kafka_consumer outside range of offsets error.
- [#3568](https://github.com/influxdata/telegraf/issues/3568): Fix separation of multiple prometheus_client outputs.
- [#3577](https://github.com/influxdata/telegraf/issues/3577): Don't add system input uptime_format as a counter.

## v1.4.5 [2017-12-01]

### Bugfixes

- [#3500](https://github.com/influxdata/telegraf/issues/3500): Fix global variable collection when using interval_slow option in mysql input.
- [#3486](https://github.com/influxdata/telegraf/issues/3486): Fix error getting net connections info in netstat input.
- [#3529](https://github.com/influxdata/telegraf/issues/3529): Fix HOST_MOUNT_PREFIX in docker with disk input.

## v1.4.4 [2017-11-08]

### Bugfixes

- [#3401](https://github.com/influxdata/telegraf/pull/3401): Use schema specified in mqtt_consumer input.
- [#3419](https://github.com/influxdata/telegraf/issues/3419): Redact datadog API key in log output.
- [#3311](https://github.com/influxdata/telegraf/issues/3311): Fix error getting pids in netstat input.
- [#3339](https://github.com/influxdata/telegraf/issues/3339): Support HOST_VAR envvar to locate /var in system input.
- [#3383](https://github.com/influxdata/telegraf/issues/3383): Use current time if docker container read time is zero value.

## v1.4.3 [2017-10-25]

### Bugfixes

- [#3327](https://github.com/influxdata/telegraf/issues/3327): Fix container name filters in docker input.
- [#3321](https://github.com/influxdata/telegraf/issues/3321): Fix snmpwalk address format in leofs input.
- [#3329](https://github.com/influxdata/telegraf/issues/3329): Fix case sensitivity issue in sqlserver query.
- [#3342](https://github.com/influxdata/telegraf/pull/3342): Fix CPU input plugin stuck after suspend on Linux.
- [#3013](https://github.com/influxdata/telegraf/issues/3013): Fix mongodb input panic when restarting mongodb.
- [#3224](https://github.com/influxdata/telegraf/pull/3224): Preserve url path prefix in influx output.
- [#3354](https://github.com/influxdata/telegraf/pull/3354): Fix TELEGRAF_OPTS expansion in systemd service unit.
- [#3357](https://github.com/influxdata/telegraf/issues/3357): Remove warning when JSON contains null value.
- [#3375](https://github.com/influxdata/telegraf/issues/3375): Fix ACL token usage in consul input plugin.
- [#3369](https://github.com/influxdata/telegraf/issues/3369): Fix unquoting error with Tomcat 6.
- [#3373](https://github.com/influxdata/telegraf/issues/3373): Fix syscall panic in diskio on some Linux systems.

## v1.4.2 [2017-10-10]

### Bugfixes

- [#3259](https://github.com/influxdata/telegraf/issues/3259): Fix error if int larger than 32-bit in /proc/vmstat.
- [#3265](https://github.com/influxdata/telegraf/issues/3265): Fix parsing of JSON with a UTF8 BOM in httpjson.
- [#2887](https://github.com/influxdata/telegraf/issues/2887): Allow JSON data format to contain zero metrics.
- [#3284](https://github.com/influxdata/telegraf/issues/3284): Fix format of connection_timeout in mqtt_consumer.
- [#3081](https://github.com/influxdata/telegraf/issues/3081): Fix case sensitivity error in sqlserver input.
- [#3297](https://github.com/influxdata/telegraf/issues/3297): Add support for proxy environment variables to http_response.
- [#1588](https://github.com/influxdata/telegraf/issues/1588): Add support for standard proxy env vars in outputs.
- [#3282](https://github.com/influxdata/telegraf/issues/3282): Fix panic in cpu input if number of cpus changes.
- [#2854](https://github.com/influxdata/telegraf/issues/2854): Use chunked transfer encoding in InfluxDB output.

## v1.4.1 [2017-09-26]

### Bugfixes

- [#3167](https://github.com/influxdata/telegraf/issues/3167): Fix MQTT input exits if Broker is not available on startup.
- [#3217](https://github.com/influxdata/telegraf/issues/3217): Fix optional field value conversions in fluentd input.
- [#3227](https://github.com/influxdata/telegraf/issues/3227): Whitelist allowed char classes for opentsdb output.
- [#3232](https://github.com/influxdata/telegraf/issues/3232): Fix counter and gauge metric types.
- [#3235](https://github.com/influxdata/telegraf/issues/3235): Fix skipped line with empty target in iptables.
- [#3175](https://github.com/influxdata/telegraf/issues/3175): Fix duplicate keys in perf counters sqlserver query.
- [#3230](https://github.com/influxdata/telegraf/issues/3230): Fix panic in statsd p100 calculation.
- [#3242](https://github.com/influxdata/telegraf/issues/3242): Fix arm64 packages contain 32-bit executable.

## v1.4.0.sfx0 [2017-09-08]

### Release Notes

- This update disables all string type metrics (emitted as events) by default.
  Please refer to the example config for information on enabling specific 
  string metrics / events.

## v1.4 [2017-09-05]

### Release Notes

- The `kafka_consumer` input has been updated to support Kafka 0.9 and
  above style consumer offset handling.  The previous version of this plugin
  supporting Kafka 0.8 and below is available as the `kafka_consumer_legacy`
  plugin.

- In the `aerospike` input the `node_name` field has been changed to be a tag
  for both the `aerospike_node` and `aerospike_namespace` measurements.

- The default prometheus_client port has been changed to 9273.

### New Plugins

- [fail2ban](./plugins/inputs/fail2ban/README.md) - Thanks to @grugrut
- [fluentd](./plugins/inputs/fluentd/README.md) - Thanks to @DanKans
- [histogram](./plugins/aggregators/histogram/README.md) - Thanks to @vlamug
- [minecraft](./plugins/inputs/minecraft/README.md) - Thanks to @adamperlin & @Ayrdrie
- [openldap](./plugins/inputs/openldap/README.md) - Thanks to @cobaugh
- [salesforce](./plugins/inputs/salesforce/README.md) - Thanks to @rody
- [tomcat](./plugins/inputs/tomcat/README.md) - Thanks to @mlindes
- [win_services](./plugins/inputs/win_services/README.md) - Thanks to @vlastahajek
- [zipkin](./plugins/inputs/zipkin/README.md) - Thanks to @adamperlin & @Ayrdrie

### Features

- [#2487](https://github.com/influxdata/telegraf/pull/2487): Add Kafka 0.9+ consumer support
- [#2773](https://github.com/influxdata/telegraf/pull/2773): Add support for self-signed certs to InfluxDB input plugin
- [#2293](https://github.com/influxdata/telegraf/pull/2293): Add TCP listener for statsd input
- [#2581](https://github.com/influxdata/telegraf/pull/2581): Add Docker container environment variables as tags. Only whitelisted
- [#2817](https://github.com/influxdata/telegraf/pull/2817): Add timeout option to IPMI sensor plugin
- [#2883](https://github.com/influxdata/telegraf/pull/2883): Add support for an optional SSL/TLS configuration to nginx input plugin
- [#2882](https://github.com/influxdata/telegraf/pull/2882): Add timezone support for logparser timestamps.
- [#2814](https://github.com/influxdata/telegraf/pull/2814): Add result_type field for http_response input.
- [#2734](https://github.com/influxdata/telegraf/pull/2734): Add include/exclude filters for docker containers.
- [#2602](https://github.com/influxdata/telegraf/pull/2602): Add secure connection support to graphite output.
- [#2908](https://github.com/influxdata/telegraf/pull/2908): Add min/max response time on linux/darwin to ping.
- [#2929](https://github.com/influxdata/telegraf/pull/2929): Add HTTP Proxy support to influxdb output.
- [#2933](https://github.com/influxdata/telegraf/pull/2933): Add standard SSL options to mysql input.
- [#2875](https://github.com/influxdata/telegraf/pull/2875): Add input plugin for fail2ban.
- [#2924](https://github.com/influxdata/telegraf/pull/2924): Support HOST_PROC in processes and linux_sysctl_fs inputs.
- [#2960](https://github.com/influxdata/telegraf/pull/2960): Add Minecraft input plugin.
- [#2963](https://github.com/influxdata/telegraf/pull/2963): Add support for RethinkDB 1.0 handshake protocol.
- [#2943](https://github.com/influxdata/telegraf/pull/2943): Add optional usage_active and time_active CPU metrics.
- [#2973](https://github.com/influxdata/telegraf/pull/2973): Change default prometheus_client port.
- [#2661](https://github.com/influxdata/telegraf/pull/2661): Add fluentd input plugin.
- [#2990](https://github.com/influxdata/telegraf/pull/2990): Add result_type field to net_response input plugin.
- [#2571](https://github.com/influxdata/telegraf/pull/2571): Add read timeout to socket_listener
- [#2612](https://github.com/influxdata/telegraf/pull/2612): Add input plugin for OpenLDAP.
- [#3042](https://github.com/influxdata/telegraf/pull/3042): Add network option to dns_query.
- [#3054](https://github.com/influxdata/telegraf/pull/3054): Add redis_version field to redis input.
- [#3063](https://github.com/influxdata/telegraf/pull/3063): Add tls options to docker input.
- [#2387](https://github.com/influxdata/telegraf/pull/2387): Add histogram aggregator plugin.
- [#3080](https://github.com/influxdata/telegraf/pull/3080): Add zipkin input plugin.
- [#3023](https://github.com/influxdata/telegraf/pull/3023): Add Windows Services input plugin.
- [#3098](https://github.com/influxdata/telegraf/pull/3098): Add path tag to logparser containing path of logfile.
- [#3075](https://github.com/influxdata/telegraf/pull/3075): Add salesforce input plugin.
- [#3097](https://github.com/influxdata/telegraf/pull/3097): Add option to run varnish under sudo.
- [#3119](https://github.com/influxdata/telegraf/pull/3119): Add weighted_io_time to diskio input.
- [#2978](https://github.com/influxdata/telegraf/pull/2978): Add gzip content-encoding support to influxdb output.
- [#3127](https://github.com/influxdata/telegraf/pull/3127): Allow using system plugin in Windows.
- [#3112](https://github.com/influxdata/telegraf/pull/3112): Add tomcat input plugin.
- [#3182](https://github.com/influxdata/telegraf/pull/3182): HTTP headers can be added to InfluxDB output.

### Bugfixes

- [#2607](https://github.com/influxdata/telegraf/issues/2607): Improve logging of errors in Cassandra input.
- [#2819](https://github.com/influxdata/telegraf/pull/2819): [enh] set db_version at 0 if query version fails
- [#2749](https://github.com/influxdata/telegraf/pull/2749): Fixed sqlserver input to work with case sensitive server collation.
- [#2716](https://github.com/influxdata/telegraf/pull/2716): Systemd does not see all shutdowns as failures
- [#2782](https://github.com/influxdata/telegraf/pull/2782): Reuse transports in input plugins
- [#2815](https://github.com/influxdata/telegraf/issues/2815): Inputs processes fails with "no such process".
- [#1137](https://github.com/influxdata/telegraf/issues/1137): Fix multiple plugin loading in win_perf_counters.
- [#2855](https://github.com/influxdata/telegraf/pull/2855):  MySQL input: log and continue on field parse error.
- [#2885](https://github.com/influxdata/telegraf/pull/2885): Fix timeout option in Windows ping input sample configuration.
- [#2911](https://github.com/influxdata/telegraf/issues/2911): Fix Kinesis output plugin in govcloud.
- [#2917](https://github.com/influxdata/telegraf/issues/2917): Fix Aerospike input adds all nodes to a single series.
- [#2452](https://github.com/influxdata/telegraf/pull/2452): Improve Prometheus Client output documentation.
- [#2984](https://github.com/influxdata/telegraf/pull/2984): Display error message if prometheus output fails to listen.
- [#2997](https://github.com/influxdata/telegraf/issues/2997): Fix elasticsearch output content type detection warning.
- [#2914](https://github.com/influxdata/telegraf/issues/2914): Prevent possible deadlock when using aggregators.
- [#2860](https://github.com/influxdata/telegraf/issues/2860): Fix combined tagdrop/tagpass filtering.
- [#3036](https://github.com/influxdata/telegraf/pull/3036): Fix filtering when both pass and drop match an item.
- [#2964](https://github.com/influxdata/telegraf/issues/2964): Only report cpu usage for online cpus in docker input.
- [#3050](https://github.com/influxdata/telegraf/pull/3050): Start first aggregator period at startup time.
- [#2906](https://github.com/influxdata/telegraf/issues/2906): Fix panic in logparser if file cannot be opened.
- [#2886](https://github.com/influxdata/telegraf/issues/2886): Default to localhost if zookeeper has no servers set.
- [#2457](https://github.com/influxdata/telegraf/issues/2457): Fix docker memory and cpu reporting in Windows.
- [#3058](https://github.com/influxdata/telegraf/issues/3058): Allow iptable entries with trailing text.
- [#1680](https://github.com/influxdata/telegraf/issues/1680): Sanitize password from couchbase metric.
- [#3104](https://github.com/influxdata/telegraf/issues/3104): Converge to typed value in prometheus output.
- [#2899](https://github.com/influxdata/telegraf/issues/2899): Skip compilcation of logparser and tail on solaris.
- [#2951](https://github.com/influxdata/telegraf/issues/2951): Discard logging from tail library.
- [#3126](https://github.com/influxdata/telegraf/pull/3126): Remove log message on ping timeout.
- [#3144](https://github.com/influxdata/telegraf/issues/3144): Don't retry points beyond retention policy.
- [#3015](https://github.com/influxdata/telegraf/issues/3015): Don't start Telegraf on install in Amazon Linux.
- [#3153](https://github.com/influxdata/telegraf/issues/3053): Enable hddtemp input on all platforms.
- [#3142](https://github.com/influxdata/telegraf/issues/3142): Escape backslash within string fields.
- [#3162](https://github.com/influxdata/telegraf/issues/3162): Fix parsing of SHM remotes in ntpq input
- [#3149](https://github.com/influxdata/telegraf/issues/3149): Don't fail parsing zpool stats if pool health is UNAVAIL on FreeBSD.
- [#2672](https://github.com/influxdata/telegraf/issues/2672): Fix NSQ input plugin when used with version 1.0.0-compat.
- [#2523](https://github.com/influxdata/telegraf/issues/2523): Added CloudWatch metric constraint validation.
- [#3179](https://github.com/influxdata/telegraf/issues/3179): Skip non-numerical values in graphite format.
- [#3187](https://github.com/influxdata/telegraf/issues/3187): Fix panic when handling string fields with escapes.

## v1.3.5 [2017-07-26]

### Bugfixes

- [#3049](https://github.com/influxdata/telegraf/issues/3049): Fix prometheus output cannot be reloaded.
- [#3037](https://github.com/influxdata/telegraf/issues/3037): Fix filestat reporting exists when cannot list directory.
- [#2386](https://github.com/influxdata/telegraf/issues/2386): Fix ntpq parse issue when using dns_lookup.
- [#2554](https://github.com/influxdata/telegraf/issues/2554): Fix panic when agent.interval = "0s".

## v1.3.4 [2017-07-12]

### Bugfixes

- [#3001](https://github.com/influxdata/telegraf/issues/3001): Fix handling of escape characters within fields.
- [#2988](https://github.com/influxdata/telegraf/issues/2988): Fix chrony plugin does not track system time offset.
- [#3004](https://github.com/influxdata/telegraf/issues/3004): Do not allow metrics with trailing slashes.
- [#3011](https://github.com/influxdata/telegraf/issues/3011): Prevent Write from being called concurrently.

## v1.3.3 [2017-06-28]

### Bugfixes

- [#2915](https://github.com/influxdata/telegraf/issues/2915): Allow dos line endings in tail and logparser.
- [#2937](https://github.com/influxdata/telegraf/issues/2937): Remove label value sanitization in prometheus output.
- [#2948](https://github.com/influxdata/telegraf/issues/2948): Fix bug parsing default timestamps with modified precision.
- [#2954](https://github.com/influxdata/telegraf/issues/2954): Fix panic in elasticsearch input if cannot determine master.

## v1.3.2 [2017-06-14]

### Bugfixes

- [#2862](https://github.com/influxdata/telegraf/issues/2862): Fix InfluxDB UDP metric splitting.
- [#2888](https://github.com/influxdata/telegraf/issues/2888): Fix mongodb/leofs urls without scheme.
- [#2822](https://github.com/influxdata/telegraf/issues/2822): Fix inconsistent label dimensions in prometheus output.

## v1.3.1 [2017-05-31]

### Bugfixes

- [#2749](https://github.com/influxdata/telegraf/pull/2749): Fixed sqlserver input to work with case sensitive server collation.
- [#2782](https://github.com/influxdata/telegraf/pull/2782): Reuse transports in input plugins
- [#2815](https://github.com/influxdata/telegraf/issues/2815): Inputs processes fails with "no such process".
- [#2851](https://github.com/influxdata/telegraf/pull/2851): Fix InfluxDB output database quoting.
- [#2856](https://github.com/influxdata/telegraf/issues/2856): Fix net input on older Linux kernels.
- [#2848](https://github.com/influxdata/telegraf/pull/2848): Fix panic in mongo input.
- [#2869](https://github.com/influxdata/telegraf/pull/2869): Fix length calculation of split metric buffer.

## v1.3 [2017-05-15]

### Release Notes

- Users of the windows `ping` plugin will need to drop or migrate their
measurements in order to continue using the plugin. The reason for this is that
the windows plugin was outputting a different type than the linux plugin. This
made it impossible to use the `ping` plugin for both windows and linux
machines.

- Ceph: the `ceph_pgmap_state` metric content has been modified to use a unique field `count`, with each state expressed as a `state` tag.

Telegraf < 1.3:

```
# field_name             value
active+clean             123
active+clean+scrubbing   3
```

Telegraf >= 1.3:

```
# field_name    value       tag
count           123         state=active+clean
count           3           state=active+clean+scrubbing
```

- The [Riemann output plugin](./plugins/outputs/riemann) has been rewritten
and the previous riemann plugin is _incompatible_ with the new one. The reasons
for this are outlined in issue [#1878](https://github.com/influxdata/telegraf/issues/1878).
The previous riemann output will still be available using
`outputs.riemann_legacy` if needed, but that will eventually be deprecated.
It is highly recommended that all users migrate to the new riemann output plugin.

- Generic [socket_listener](./plugins/inputs/socket_listener) and
[socket_writer](./plugins/outputs/socket_writer) plugins have been implemented
for receiving and sending UDP, TCP, unix, & unix-datagram data. These plugins
will replace udp_listener and tcp_listener, which are still available but will
be deprecated eventually.

### Features

- [#2721](https://github.com/influxdata/telegraf/pull/2721): Added SASL options for kafka output plugin.
- [#2723](https://github.com/influxdata/telegraf/pull/2723): Added SSL configuration for input haproxy.
- [#2494](https://github.com/influxdata/telegraf/pull/2494): Add interrupts input plugin.
- [#2094](https://github.com/influxdata/telegraf/pull/2094): Add generic socket listener & writer.
- [#2204](https://github.com/influxdata/telegraf/pull/2204): Extend http_response to support searching for a substring in response. Return 1 if found, else 0.
- [#2137](https://github.com/influxdata/telegraf/pull/2137): Added userstats to mysql input plugin.
- [#2179](https://github.com/influxdata/telegraf/pull/2179): Added more InnoDB metric to MySQL plugin.
- [#2229](https://github.com/influxdata/telegraf/pull/2229): `ceph_pgmap_state` metric now uses a single field `count`, with PG state published as `state` tag.
- [#2251](https://github.com/influxdata/telegraf/pull/2251): InfluxDB output: use own client for improved through-put and less allocations.
- [#2330](https://github.com/influxdata/telegraf/pull/2330): Keep -config-directory when running as Windows service.
- [#1900](https://github.com/influxdata/telegraf/pull/1900): Riemann plugin rewrite.
- [#1453](https://github.com/influxdata/telegraf/pull/1453): diskio: add support for name templates and udev tags.
- [#2277](https://github.com/influxdata/telegraf/pull/2277): add integer metrics for Consul check health state.
- [#2201](https://github.com/influxdata/telegraf/pull/2201): Add lock option to the IPtables input plugin.
- [#2244](https://github.com/influxdata/telegraf/pull/2244): Support ipmi_sensor plugin querying local ipmi sensors.
- [#2339](https://github.com/influxdata/telegraf/pull/2339): Increment gather_errors for all errors emitted by inputs.
- [#2071](https://github.com/influxdata/telegraf/issues/2071): Use official docker SDK.
- [#1678](https://github.com/influxdata/telegraf/pull/1678): Add AMQP consumer input plugin
- [#2512](https://github.com/influxdata/telegraf/pull/2512): Added pprof tool.
- [#2501](https://github.com/influxdata/telegraf/pull/2501): Support DEAD(X) state in system input plugin.
- [#2522](https://github.com/influxdata/telegraf/pull/2522): Add support for mongodb client certificates.
- [#1948](https://github.com/influxdata/telegraf/pull/1948): Support adding SNMP table indexes as tags.
- [#2332](https://github.com/influxdata/telegraf/pull/2332): Add Elasticsearch 5.x output
- [#2587](https://github.com/influxdata/telegraf/pull/2587): Add json timestamp units configurability
- [#2597](https://github.com/influxdata/telegraf/issues/2597): Add support for Linux sysctl-fs metrics.
- [#2425](https://github.com/influxdata/telegraf/pull/2425): Support to include/exclude docker container labels as tags
- [#1667](https://github.com/influxdata/telegraf/pull/1667): dmcache input plugin
- [#2637](https://github.com/influxdata/telegraf/issues/2637): Add support for precision in http_listener
- [#2636](https://github.com/influxdata/telegraf/pull/2636): Add `message_len_max` option to `kafka_consumer` input
- [#1100](https://github.com/influxdata/telegraf/issues/1100): Add collectd parser
- [#1820](https://github.com/influxdata/telegraf/issues/1820): easier plugin testing without outputs
- [#2493](https://github.com/influxdata/telegraf/pull/2493): Check signature in the GitHub webhook plugin
- [#2038](https://github.com/influxdata/telegraf/issues/2038): Add papertrail support to webhooks
- [#2253](https://github.com/influxdata/telegraf/pull/2253): Change jolokia plugin to use bulk requests.
- [#2575](https://github.com/influxdata/telegraf/issues/2575) Add diskio input for Darwin
- [#2705](https://github.com/influxdata/telegraf/pull/2705): Kinesis output: add use_random_partitionkey option
- [#2635](https://github.com/influxdata/telegraf/issues/2635): add tcp keep-alive to socket_listener & socket_writer
- [#2031](https://github.com/influxdata/telegraf/pull/2031): Add Kapacitor input plugin
- [#2732](https://github.com/influxdata/telegraf/pull/2732): Use go 1.8.1
- [#2712](https://github.com/influxdata/telegraf/issues/2712): Documentation for rabbitmq input plugin
- [#2141](https://github.com/influxdata/telegraf/pull/2141): Logparser handles newly-created files.

### Bugfixes

- [#2633](https://github.com/influxdata/telegraf/pull/2633): ipmi_sensor: allow @ symbol in password
- [#2077](https://github.com/influxdata/telegraf/issues/2077): SQL Server Input - Arithmetic overflow error converting numeric to data type int.
- [#2262](https://github.com/influxdata/telegraf/issues/2262): Flush jitter can inhibit metric collection.
- [#2318](https://github.com/influxdata/telegraf/issues/2318): haproxy input - Add missing fields.
- [#2287](https://github.com/influxdata/telegraf/issues/2287): Kubernetes input: Handle null startTime for stopped pods.
- [#2356](https://github.com/influxdata/telegraf/issues/2356): cpu input panic when /proc/stat is empty.
- [#2341](https://github.com/influxdata/telegraf/issues/2341): telegraf swallowing panics in --test mode.
- [#2358](https://github.com/influxdata/telegraf/pull/2358): Create pidfile with 644 permissions & defer file deletion.
- [#2360](https://github.com/influxdata/telegraf/pull/2360): Fixed install/remove of telegraf on non-systemd Debian/Ubuntu systems
- [#2282](https://github.com/influxdata/telegraf/issues/2282): Reloading telegraf freezes prometheus output.
- [#2390](https://github.com/influxdata/telegraf/issues/2390): Empty tag value causes error on InfluxDB output.
- [#2380](https://github.com/influxdata/telegraf/issues/2380): buffer_size field value is negative number from "internal" plugin.
- [#2414](https://github.com/influxdata/telegraf/issues/2414): Missing error handling in the MySQL plugin leads to segmentation violation.
- [#2462](https://github.com/influxdata/telegraf/pull/2462): Fix type conflict in windows ping plugin.
- [#2178](https://github.com/influxdata/telegraf/issues/2178): logparser: regexp with lookahead.
- [#2466](https://github.com/influxdata/telegraf/issues/2466): Telegraf can crash in LoadDirectory on 0600 files.
- [#2215](https://github.com/influxdata/telegraf/issues/2215): Iptables input: document better that rules without a comment are ignored.
- [#2483](https://github.com/influxdata/telegraf/pull/2483): Fix win_perf_counters capping values at 100.
- [#2498](https://github.com/influxdata/telegraf/pull/2498): Exporting Ipmi.Path to be set by config.
- [#2500](https://github.com/influxdata/telegraf/pull/2500): Remove warning if parse empty content
- [#2520](https://github.com/influxdata/telegraf/pull/2520): Update default value for Cloudwatch rate limit
- [#2513](https://github.com/influxdata/telegraf/issues/2513): create /etc/telegraf/telegraf.d directory in tarball.
- [#2541](https://github.com/influxdata/telegraf/issues/2541): Return error on unsupported serializer data format.
- [#1827](https://github.com/influxdata/telegraf/issues/1827): Fix Windows Performance Counters multi instance identifier
- [#2576](https://github.com/influxdata/telegraf/pull/2576): Add write timeout to Riemann output
- [#2596](https://github.com/influxdata/telegraf/pull/2596): fix timestamp parsing on prometheus plugin
- [#2610](https://github.com/influxdata/telegraf/pull/2610): Fix deadlock when output cannot write
- [#2410](https://github.com/influxdata/telegraf/issues/2410): Fix connection leak in postgresql.
- [#2628](https://github.com/influxdata/telegraf/issues/2628): Set default measurement name for snmp input.
- [#2649](https://github.com/influxdata/telegraf/pull/2649): Improve performance of diskio with many disks
- [#2671](https://github.com/influxdata/telegraf/issues/2671): The internal input plugin uses the wrong units for `heap_objects`
- [#2684](https://github.com/influxdata/telegraf/pull/2684): Fix ipmi_sensor config is shared between all plugin instances
- [#2450](https://github.com/influxdata/telegraf/issues/2450): Network statistics not collected when system has alias interfaces
- [#1911](https://github.com/influxdata/telegraf/issues/1911): Sysstat plugin needs LANG=C or similar locale
- [#2528](https://github.com/influxdata/telegraf/issues/2528): File output closes standard streams on reload.
- [#2603](https://github.com/influxdata/telegraf/issues/2603): AMQP output disconnect blocks all outputs
- [#2706](https://github.com/influxdata/telegraf/issues/2706): Improve documentation for redis input plugin

## v1.2.1 [2017-02-01]

### Bugfixes

- [#2317](https://github.com/influxdata/telegraf/issues/2317): Fix segfault on nil metrics with influxdb output.
- [#2324](https://github.com/influxdata/telegraf/issues/2324): Fix negative number handling.

### Features

- [#2348](https://github.com/influxdata/telegraf/pull/2348): Go version 1.7.4 -> 1.7.5

## v1.2 [2017-01-00]

### Release Notes

- The StatsD plugin will now default all "delete_" config options to "true". This
will change te default behavior for users who were not specifying these parameters
in their config file.

- The StatsD plugin will also no longer save it's state on a service reload.
Essentially we have reverted PR [#887](https://github.com/influxdata/telegraf/pull/887).
The reason for this is that saving the state in a global variable is not
thread-safe (see [#1975](https://github.com/influxdata/telegraf/issues/1975) & [#2102](https://github.com/influxdata/telegraf/issues/2102)),
and this creates issues if users want to define multiple instances
of the statsd plugin. Saving state on reload may be considered in the future,
but this would need to be implemented at a higher level and applied to all
plugins, not just statsd.

### Features

- [#2123](https://github.com/influxdata/telegraf/pull/2123): Fix improper calculation of CPU percentages
- [#1564](https://github.com/influxdata/telegraf/issues/1564): Use RFC3339 timestamps in log output.
- [#1997](https://github.com/influxdata/telegraf/issues/1997): Non-default HTTP timeouts for RabbitMQ plugin.
- [#2074](https://github.com/influxdata/telegraf/pull/2074): "discard" output plugin added, primarily for testing purposes.
- [#1965](https://github.com/influxdata/telegraf/pull/1965): The JSON parser can now parse an array of objects using the same configuration.
- [#1807](https://github.com/influxdata/telegraf/pull/1807): Option to use device name rather than path for reporting disk stats.
- [#1348](https://github.com/influxdata/telegraf/issues/1348): Telegraf "internal" plugin for collecting stats on itself.
- [#2127](https://github.com/influxdata/telegraf/pull/2127): Update Go version to 1.7.4.
- [#2126](https://github.com/influxdata/telegraf/pull/2126): Support a metric.Split function.
- [#2026](https://github.com/influxdata/telegraf/pull/2065): elasticsearch "shield" (basic auth) support doc.
- [#1885](https://github.com/influxdata/telegraf/pull/1885): Fix over-querying of cloudwatch metrics
- [#1913](https://github.com/influxdata/telegraf/pull/1913): OpenTSDB basic auth support.
- [#1908](https://github.com/influxdata/telegraf/pull/1908): RabbitMQ Connection metrics.
- [#1937](https://github.com/influxdata/telegraf/pull/1937): HAProxy session limit metric.
- [#2068](https://github.com/influxdata/telegraf/issues/2068): Accept strings for StatsD sets.
- [#1893](https://github.com/influxdata/telegraf/issues/1893): Change StatsD default "reset" behavior.
- [#2079](https://github.com/influxdata/telegraf/pull/2079): Enable setting ClientID in MQTT output.
- [#2001](https://github.com/influxdata/telegraf/pull/2001): MongoDB input plugin: Improve state data.
- [#2078](https://github.com/influxdata/telegraf/pull/2078): Ping input: add standard deviation field.
- [#2121](https://github.com/influxdata/telegraf/pull/2121): Add GC pause metric to InfluxDB input plugin.
- [#2006](https://github.com/influxdata/telegraf/pull/2006): Added response_timeout property to prometheus input plugin.
- [#1763](https://github.com/influxdata/telegraf/issues/1763): Pulling github.com/lxn/win's pdh wrapper into telegraf.
- [#1898](https://github.com/influxdata/telegraf/issues/1898): Support negative statsd counters.
- [#1921](https://github.com/influxdata/telegraf/issues/1921): Elasticsearch cluster stats support.
- [#1942](https://github.com/influxdata/telegraf/pull/1942): Change Amazon Kinesis output plugin to use the built-in serializer plugins.
- [#1980](https://github.com/influxdata/telegraf/issues/1980): Hide username/password from elasticsearch error log messages.
- [#2097](https://github.com/influxdata/telegraf/issues/2097): Configurable HTTP timeouts in Jolokia plugin
- [#2255](https://github.com/influxdata/telegraf/pull/2255): Allow changing jolokia attribute delimiter

### Bugfixes

- [#2049](https://github.com/influxdata/telegraf/pull/2049): Fix the Value data format not trimming null characters from input.
- [#1949](https://github.com/influxdata/telegraf/issues/1949): Fix windows `net` plugin.
- [#1775](https://github.com/influxdata/telegraf/issues/1775): Cache & expire metrics for delivery to prometheus
- [#1775](https://github.com/influxdata/telegraf/issues/1775): Cache & expire metrics for delivery to prometheus.
- [#2146](https://github.com/influxdata/telegraf/issues/2146): Fix potential panic in aggregator plugin metric maker.
- [#1843](https://github.com/influxdata/telegraf/pull/1843) & [#1668](https://github.com/influxdata/telegraf/issues/1668): Add optional ability to define PID as a tag.
- [#1730](https://github.com/influxdata/telegraf/issues/1730) & [#2261](https://github.com/influxdata/telegraf/pull/2261): Fix win_perf_counters not gathering non-English counters.
- [#2061](https://github.com/influxdata/telegraf/issues/2061): Fix panic when file stat info cannot be collected due to permissions or other issue(s).
- [#2045](https://github.com/influxdata/telegraf/issues/2045): Graylog output should set short_message field.
- [#1904](https://github.com/influxdata/telegraf/issues/1904): Hddtemp always put the value in the field temperature.
- [#1693](https://github.com/influxdata/telegraf/issues/1693): Properly collect nested jolokia struct data.
- [#1917](https://github.com/influxdata/telegraf/pull/1917): fix puppetagent inputs plugin to support string for config variable.
- [#1987](https://github.com/influxdata/telegraf/issues/1987): fix docker input plugin tags when registry has port.
- [#2089](https://github.com/influxdata/telegraf/issues/2089): Fix tail input when reading from a pipe.
- [#1449](https://github.com/influxdata/telegraf/issues/1449): MongoDB plugin always shows 0 replication lag.
- [#1825](https://github.com/influxdata/telegraf/issues/1825): Consul plugin: add check_id as a tag in metrics to avoid overwrites.
- [#1973](https://github.com/influxdata/telegraf/issues/1973): Partial fix: logparser CLF pattern with IPv6 addresses.
- [#1975](https://github.com/influxdata/telegraf/issues/1975) & [#2102](https://github.com/influxdata/telegraf/issues/2102): Fix thread-safety when using multiple instances of the statsd input plugin.
- [#2027](https://github.com/influxdata/telegraf/issues/2027): docker input: interface conversion panic fix.
- [#1814](https://github.com/influxdata/telegraf/issues/1814): snmp: ensure proper context is present on error messages.
- [#2299](https://github.com/influxdata/telegraf/issues/2299): opentsdb: add tcp:// prefix if no scheme provided.
- [#2297](https://github.com/influxdata/telegraf/issues/2297): influx parser: parse line-protocol without newlines.
- [#2245](https://github.com/influxdata/telegraf/issues/2245): influxdb output: fix field type conflict blocking output buffer.

## v1.1.2 [2016-12-12]

### Bugfixes

- [#2007](https://github.com/influxdata/telegraf/issues/2007): Make snmptranslate not required when using numeric OID.
- [#2104](https://github.com/influxdata/telegraf/issues/2104): Add a global snmp translation cache.

## v1.1.1 [2016-11-14]

### Bugfixes

- [#2023](https://github.com/influxdata/telegraf/issues/2023): Fix issue parsing toml durations with single quotes.

## v1.1.0 [2016-11-07]

### Release Notes

- Telegraf now supports two new types of plugins: processors & aggregators.

- On systemd Telegraf will no longer redirect it's stdout to /var/log/telegraf/telegraf.log.
On most systems, the logs will be directed to the systemd journal and can be
accessed by `journalctl -u telegraf.service`. Consult the systemd journal
documentation for configuring journald. There is also a [`logfile` config option](https://github.com/influxdata/telegraf/blob/master/etc/telegraf.conf#L70)
available in 1.1, which will allow users to easily configure telegraf to
continue sending logs to /var/log/telegraf/telegraf.log.

### Features

- [#1726](https://github.com/influxdata/telegraf/issues/1726): Processor & Aggregator plugin support.
- [#1861](https://github.com/influxdata/telegraf/pull/1861): adding the tags in the graylog output plugin
- [#1732](https://github.com/influxdata/telegraf/pull/1732): Telegraf systemd service, log to journal.
- [#1782](https://github.com/influxdata/telegraf/pull/1782): Allow numeric and non-string values for tag_keys.
- [#1694](https://github.com/influxdata/telegraf/pull/1694): Adding Gauge and Counter metric types.
- [#1606](https://github.com/influxdata/telegraf/pull/1606): Remove carraige returns from exec plugin output on Windows
- [#1674](https://github.com/influxdata/telegraf/issues/1674): elasticsearch input: configurable timeout.
- [#1607](https://github.com/influxdata/telegraf/pull/1607): Massage metric names in Instrumental output plugin
- [#1572](https://github.com/influxdata/telegraf/pull/1572): mesos improvements.
- [#1513](https://github.com/influxdata/telegraf/issues/1513): Add Ceph Cluster Performance Statistics
- [#1650](https://github.com/influxdata/telegraf/issues/1650): Ability to configure response_timeout in httpjson input.
- [#1685](https://github.com/influxdata/telegraf/issues/1685): Add additional redis metrics.
- [#1539](https://github.com/influxdata/telegraf/pull/1539): Added capability to send metrics through Http API for OpenTSDB.
- [#1471](https://github.com/influxdata/telegraf/pull/1471): iptables input plugin.
- [#1542](https://github.com/influxdata/telegraf/pull/1542): Add filestack webhook plugin.
- [#1599](https://github.com/influxdata/telegraf/pull/1599): Add server hostname for each docker measurements.
- [#1697](https://github.com/influxdata/telegraf/pull/1697): Add NATS output plugin.
- [#1407](https://github.com/influxdata/telegraf/pull/1407) & [#1915](https://github.com/influxdata/telegraf/pull/1915): HTTP service listener input plugin.
- [#1699](https://github.com/influxdata/telegraf/pull/1699): Add database blacklist option for Postgresql
- [#1791](https://github.com/influxdata/telegraf/pull/1791): Add Docker container state metrics to Docker input plugin output
- [#1755](https://github.com/influxdata/telegraf/issues/1755): Add support to SNMP for IP & MAC address conversion.
- [#1729](https://github.com/influxdata/telegraf/issues/1729): Add support to SNMP for OID index suffixes.
- [#1813](https://github.com/influxdata/telegraf/pull/1813): Change default arguments for SNMP plugin.
- [#1686](https://github.com/influxdata/telegraf/pull/1686): Mesos input plugin: very high-cardinality mesos-task metrics removed.
- [#1838](https://github.com/influxdata/telegraf/pull/1838): Logging overhaul to centralize the logger & log levels, & provide a logfile config option.
- [#1700](https://github.com/influxdata/telegraf/pull/1700): HAProxy plugin socket glob matching.
- [#1847](https://github.com/influxdata/telegraf/pull/1847): Add Kubernetes plugin for retrieving pod metrics.

### Bugfixes

- [#1955](https://github.com/influxdata/telegraf/issues/1955): Fix NATS plug-ins reconnection logic.
- [#1936](https://github.com/influxdata/telegraf/issues/1936): Set required default values in udp_listener & tcp_listener.
- [#1926](https://github.com/influxdata/telegraf/issues/1926): Fix toml unmarshal panic in Duration objects.
- [#1746](https://github.com/influxdata/telegraf/issues/1746): Fix handling of non-string values for JSON keys listed in tag_keys.
- [#1628](https://github.com/influxdata/telegraf/issues/1628): Fix mongodb input panic on version 2.2.
- [#1733](https://github.com/influxdata/telegraf/issues/1733): Fix statsd scientific notation parsing
- [#1716](https://github.com/influxdata/telegraf/issues/1716): Sensors plugin strconv.ParseFloat: parsing "": invalid syntax
- [#1530](https://github.com/influxdata/telegraf/issues/1530): Fix prometheus_client reload panic
- [#1764](https://github.com/influxdata/telegraf/issues/1764): Fix kafka consumer panic when nil error is returned down errs channel.
- [#1768](https://github.com/influxdata/telegraf/pull/1768): Speed up statsd parsing.
- [#1751](https://github.com/influxdata/telegraf/issues/1751): Fix powerdns integer parse error handling.
- [#1752](https://github.com/influxdata/telegraf/issues/1752): Fix varnish plugin defaults not being used.
- [#1517](https://github.com/influxdata/telegraf/issues/1517): Fix windows glob paths.
- [#1137](https://github.com/influxdata/telegraf/issues/1137): Fix issue loading config directory on windows.
- [#1772](https://github.com/influxdata/telegraf/pull/1772): Windows remote management interactive service fix.
- [#1702](https://github.com/influxdata/telegraf/issues/1702): sqlserver, fix issue when case sensitive collation is activated.
- [#1823](https://github.com/influxdata/telegraf/issues/1823): Fix huge allocations in http_listener when dealing with huge payloads.
- [#1833](https://github.com/influxdata/telegraf/issues/1833): Fix translating SNMP fields not in MIB.
- [#1835](https://github.com/influxdata/telegraf/issues/1835): Fix SNMP emitting empty fields.
- [#1854](https://github.com/influxdata/telegraf/pull/1853): SQL Server waitstats truncation bug.
- [#1810](https://github.com/influxdata/telegraf/issues/1810): Fix logparser common log format: numbers in ident.
- [#1793](https://github.com/influxdata/telegraf/pull/1793): Fix JSON Serialization in OpenTSDB output.
- [#1731](https://github.com/influxdata/telegraf/issues/1731): Fix Graphite template ordering, use most specific.
- [#1836](https://github.com/influxdata/telegraf/pull/1836): Fix snmp table field initialization for non-automatic table.
- [#1724](https://github.com/influxdata/telegraf/issues/1724): cgroups path being parsed as metric.
- [#1886](https://github.com/influxdata/telegraf/issues/1886): Fix phpfpm fcgi client panic when URL does not exist.
- [#1344](https://github.com/influxdata/telegraf/issues/1344): Fix config file parse error logging.
- [#1771](https://github.com/influxdata/telegraf/issues/1771): Delete nil fields in the metric maker.
- [#870](https://github.com/influxdata/telegraf/issues/870): Fix MySQL special characters in DSN parsing.
- [#1742](https://github.com/influxdata/telegraf/issues/1742): Ping input odd timeout behavior.
- [#1950](https://github.com/influxdata/telegraf/pull/1950): Switch to github.com/kballard/go-shellquote.

## v1.0.1 [2016-09-26]

### Bugfixes

- [#1775](https://github.com/influxdata/telegraf/issues/1775): Prometheus output: Fix bug with multi-batch writes.
- [#1738](https://github.com/influxdata/telegraf/issues/1738): Fix unmarshal of influxdb metrics with null tags.
- [#1773](https://github.com/influxdata/telegraf/issues/1773): Add configurable timeout to influxdb input plugin.
- [#1785](https://github.com/influxdata/telegraf/pull/1785): Fix statsd no default value panic.

## v1.0 [2016-09-08]

### Release Notes

**Breaking Change** The SNMP plugin is being deprecated in it's current form.
There is a [new SNMP plugin](https://github.com/influxdata/telegraf/tree/master/plugins/inputs/snmp)
which fixes many of the issues and confusions
of its predecessor. For users wanting to continue to use the deprecated SNMP
plugin, you will need to change your config file from `[[inputs.snmp]]` to
`[[inputs.snmp_legacy]]`. The configuration of the new SNMP plugin is _not_
backwards-compatible.

**Breaking Change**: Aerospike main server node measurements have been renamed
aerospike_node. Aerospike namespace measurements have been renamed to
aerospike_namespace. They will also now be tagged with the node_name
that they correspond to. This has been done to differentiate measurements
that pertain to node vs. namespace statistics.

**Breaking Change**: users of github_webhooks must change to the new
`[[inputs.webhooks]]` plugin.

This means that the default github_webhooks config:

```
# A Github Webhook Event collector
[[inputs.github_webhooks]]
  ## Address and port to host Webhook listener on
  service_address = ":1618"
```

should now look like:

```
# A Webhooks Event collector
[[inputs.webhooks]]
  ## Address and port to host Webhook listener on
  service_address = ":1618"

  [inputs.webhooks.github]
    path = "/"
```

- Telegraf now supports being installed as an official windows service,
which can be installed via
`> C:\Program Files\Telegraf\telegraf.exe --service install`

- `flush_jitter` behavior has been changed. The random jitter will now be
evaluated at every flush interval, rather than once at startup. This makes it
consistent with the behavior of `collection_jitter`.

- postgresql plugins now handle oid and name typed columns seamlessly, previously they were ignored/skipped.

### Features

- [#1617](https://github.com/influxdata/telegraf/pull/1617): postgresql_extensible now handles name and oid types correctly.
- [#1413](https://github.com/influxdata/telegraf/issues/1413): Separate container_version from container_image tag.
- [#1525](https://github.com/influxdata/telegraf/pull/1525): Support setting per-device and total metrics for Docker network and blockio.
- [#1466](https://github.com/influxdata/telegraf/pull/1466): MongoDB input plugin: adding per DB stats from db.stats()
- [#1503](https://github.com/influxdata/telegraf/pull/1503): Add tls support for certs to RabbitMQ input plugin
- [#1289](https://github.com/influxdata/telegraf/pull/1289): webhooks input plugin. Thanks @francois2metz and @cduez!
- [#1247](https://github.com/influxdata/telegraf/pull/1247): rollbar webhook plugin.
- [#1408](https://github.com/influxdata/telegraf/pull/1408): mandrill webhook plugin.
- [#1402](https://github.com/influxdata/telegraf/pull/1402): docker-machine/boot2docker no longer required for unit tests.
- [#1350](https://github.com/influxdata/telegraf/pull/1350): cgroup input plugin.
- [#1369](https://github.com/influxdata/telegraf/pull/1369): Add input plugin for consuming metrics from NSQD.
- [#1369](https://github.com/influxdata/telegraf/pull/1480): add ability to read redis from a socket.
- [#1387](https://github.com/influxdata/telegraf/pull/1387): **Breaking Change** - Redis `role` tag renamed to `replication_role` to avoid global_tags override
- [#1437](https://github.com/influxdata/telegraf/pull/1437): Fetching Galera status metrics in MySQL
- [#1500](https://github.com/influxdata/telegraf/pull/1500): Aerospike plugin refactored to use official client lib.
- [#1434](https://github.com/influxdata/telegraf/pull/1434): Add measurement name arg to logparser plugin.
- [#1479](https://github.com/influxdata/telegraf/pull/1479): logparser: change resp_code from a field to a tag.
- [#1411](https://github.com/influxdata/telegraf/pull/1411): Implement support for fetching hddtemp data
- [#1340](https://github.com/influxdata/telegraf/issues/1340): statsd: do not log every dropped metric.
- [#1368](https://github.com/influxdata/telegraf/pull/1368): Add precision rounding to all metrics on collection.
- [#1390](https://github.com/influxdata/telegraf/pull/1390): Add support for Tengine
- [#1320](https://github.com/influxdata/telegraf/pull/1320): Logparser input plugin for parsing grok-style log patterns.
- [#1397](https://github.com/influxdata/telegraf/issues/1397): ElasticSearch: now supports connecting to ElasticSearch via SSL
- [#1262](https://github.com/influxdata/telegraf/pull/1261): Add graylog input pluging.
- [#1294](https://github.com/influxdata/telegraf/pull/1294): consul input plugin. Thanks @harnash
- [#1164](https://github.com/influxdata/telegraf/pull/1164): conntrack input plugin. Thanks @robinpercy!
- [#1165](https://github.com/influxdata/telegraf/pull/1165): vmstat input plugin. Thanks @jshim-xm!
- [#1208](https://github.com/influxdata/telegraf/pull/1208): Standardized AWS credentials evaluation & wildcard CloudWatch dimensions. Thanks @johnrengelman!
- [#1264](https://github.com/influxdata/telegraf/pull/1264): Add SSL config options to http_response plugin.
- [#1272](https://github.com/influxdata/telegraf/pull/1272): graphite parser: add ability to specify multiple tag keys, for consistency with influxdb parser.
- [#1265](https://github.com/influxdata/telegraf/pull/1265): Make dns lookups for chrony configurable. Thanks @zbindenren!
- [#1275](https://github.com/influxdata/telegraf/pull/1275): Allow wildcard filtering of varnish stats.
- [#1142](https://github.com/influxdata/telegraf/pull/1142): Support for glob patterns in exec plugin commands configuration.
- [#1278](https://github.com/influxdata/telegraf/pull/1278): RabbitMQ input: made url parameter optional by using DefaultURL (http://localhost:15672) if not specified
- [#1197](https://github.com/influxdata/telegraf/pull/1197): Limit AWS GetMetricStatistics requests to 10 per second.
- [#1278](https://github.com/influxdata/telegraf/pull/1278) & [#1288](https://github.com/influxdata/telegraf/pull/1288) & [#1295](https://github.com/influxdata/telegraf/pull/1295): RabbitMQ/Apache/InfluxDB inputs: made url(s) parameter optional by using reasonable input defaults if not specified
- [#1296](https://github.com/influxdata/telegraf/issues/1296): Refactor of flush_jitter argument.
- [#1213](https://github.com/influxdata/telegraf/issues/1213): Add inactive & active memory to mem plugin.
- [#1543](https://github.com/influxdata/telegraf/pull/1543): Official Windows service.
- [#1414](https://github.com/influxdata/telegraf/pull/1414): Forking sensors command to remove C package dependency.
- [#1389](https://github.com/influxdata/telegraf/pull/1389): Add a new SNMP plugin.

### Bugfixes

- [#1619](https://github.com/influxdata/telegraf/issues/1619): Fix `make windows` build target
- [#1519](https://github.com/influxdata/telegraf/pull/1519): Fix error race conditions and partial failures.
- [#1477](https://github.com/influxdata/telegraf/issues/1477): nstat: fix inaccurate config panic.
- [#1481](https://github.com/influxdata/telegraf/issues/1481): jolokia: fix handling multiple multi-dimensional attributes.
- [#1430](https://github.com/influxdata/telegraf/issues/1430): Fix prometheus character sanitizing. Sanitize more win_perf_counters characters.
- [#1534](https://github.com/influxdata/telegraf/pull/1534): Add diskio io_time to FreeBSD & report timing metrics as ms (as linux does).
- [#1379](https://github.com/influxdata/telegraf/issues/1379): Fix covering Amazon Linux for post remove flow.
- [#1584](https://github.com/influxdata/telegraf/issues/1584): procstat missing fields: read/write bytes & count
- [#1472](https://github.com/influxdata/telegraf/pull/1472): diskio input plugin: set 'skip_serial_number = true' by default to avoid high cardinality.
- [#1426](https://github.com/influxdata/telegraf/pull/1426): nil metrics panic fix.
- [#1384](https://github.com/influxdata/telegraf/pull/1384): Fix datarace in apache input plugin.
- [#1399](https://github.com/influxdata/telegraf/issues/1399): Add `read_repairs` statistics to riak plugin.
- [#1405](https://github.com/influxdata/telegraf/issues/1405): Fix memory/connection leak in prometheus input plugin.
- [#1378](https://github.com/influxdata/telegraf/issues/1378): Trim BOM from config file for Windows support.
- [#1339](https://github.com/influxdata/telegraf/issues/1339): Prometheus client output panic on service reload.
- [#1461](https://github.com/influxdata/telegraf/pull/1461): Prometheus parser, protobuf format header fix.
- [#1334](https://github.com/influxdata/telegraf/issues/1334): Prometheus output, metric refresh and caching fixes.
- [#1432](https://github.com/influxdata/telegraf/issues/1432): Panic fix for multiple graphite outputs under very high load.
- [#1412](https://github.com/influxdata/telegraf/pull/1412): Instrumental output has better reconnect behavior
- [#1460](https://github.com/influxdata/telegraf/issues/1460): Remove PID from procstat plugin to fix cardinality issues.
- [#1427](https://github.com/influxdata/telegraf/issues/1427): Cassandra input: version 2.x "column family" fix.
- [#1463](https://github.com/influxdata/telegraf/issues/1463): Shared WaitGroup in Exec plugin
- [#1436](https://github.com/influxdata/telegraf/issues/1436): logparser: honor modifiers in "pattern" config.
- [#1418](https://github.com/influxdata/telegraf/issues/1418): logparser: error and exit on file permissions/missing errors.
- [#1499](https://github.com/influxdata/telegraf/pull/1499): Make the user able to specify full path for HAproxy stats
- [#1521](https://github.com/influxdata/telegraf/pull/1521): Fix Redis url, an extra "tcp://" was added.
- [#1330](https://github.com/influxdata/telegraf/issues/1330): Fix exec plugin panic when using single binary.
- [#1336](https://github.com/influxdata/telegraf/issues/1336): Fixed incorrect prometheus metrics source selection.
- [#1112](https://github.com/influxdata/telegraf/issues/1112): Set default Zookeeper chroot to empty string.
- [#1335](https://github.com/influxdata/telegraf/issues/1335): Fix overall ping timeout to be calculated based on per-ping timeout.
- [#1374](https://github.com/influxdata/telegraf/pull/1374): Change "default" retention policy to "".
- [#1377](https://github.com/influxdata/telegraf/issues/1377): Graphite output mangling '%' character.
- [#1396](https://github.com/influxdata/telegraf/pull/1396): Prometheus input plugin now supports x509 certs authentication
- [#1252](https://github.com/influxdata/telegraf/pull/1252) & [#1279](https://github.com/influxdata/telegraf/pull/1279): Fix systemd service. Thanks @zbindenren & @PierreF!
- [#1221](https://github.com/influxdata/telegraf/pull/1221): Fix influxdb n_shards counter.
- [#1258](https://github.com/influxdata/telegraf/pull/1258): Fix potential kernel plugin integer parse error.
- [#1268](https://github.com/influxdata/telegraf/pull/1268): Fix potential influxdb input type assertion panic.
- [#1283](https://github.com/influxdata/telegraf/pull/1283): Still send processes metrics if a process exited during metric collection.
- [#1297](https://github.com/influxdata/telegraf/issues/1297): disk plugin panic when usage grab fails.
- [#1316](https://github.com/influxdata/telegraf/pull/1316): Removed leaked "database" tag on redis metrics. Thanks @PierreF!
- [#1323](https://github.com/influxdata/telegraf/issues/1323): Processes plugin: fix potential error with /proc/net/stat directory.
- [#1322](https://github.com/influxdata/telegraf/issues/1322): Fix rare RHEL 5.2 panic in gopsutil diskio gathering function.
- [#1586](https://github.com/influxdata/telegraf/pull/1586): Remove IF NOT EXISTS from influxdb output database creation.
- [#1600](https://github.com/influxdata/telegraf/issues/1600): Fix quoting with text values in postgresql_extensible plugin.
- [#1425](https://github.com/influxdata/telegraf/issues/1425): Fix win_perf_counter "index out of range" panic.
- [#1634](https://github.com/influxdata/telegraf/issues/1634): Fix ntpq panic when field is missing.
- [#1637](https://github.com/influxdata/telegraf/issues/1637): Sanitize graphite output field names.
- [#1695](https://github.com/influxdata/telegraf/pull/1695): Fix MySQL plugin not sending 0 value fields.

## v0.13.1 [2016-05-24]

### Release Notes

- net_response and http_response plugins timeouts will now accept duration
strings, ie, "2s" or "500ms".
- Input plugin Gathers will no longer be logged by default, but a Gather for
_each_ plugin will be logged in Debug mode.
- Debug mode will no longer print every point added to the accumulator. This
functionality can be duplicated using the `file` output plugin and printing
to "stdout".

### Features

- [#1173](https://github.com/influxdata/telegraf/pull/1173): varnish input plugin. Thanks @sfox-xmatters!
- [#1138](https://github.com/influxdata/telegraf/pull/1138): nstat input plugin. Thanks @Maksadbek!
- [#1139](https://github.com/influxdata/telegraf/pull/1139): instrumental output plugin. Thanks @jasonroelofs!
- [#1172](https://github.com/influxdata/telegraf/pull/1172): Ceph storage stats. Thanks @robinpercy!
- [#1233](https://github.com/influxdata/telegraf/pull/1233): Updated golint gopsutil dependency.
- [#1238](https://github.com/influxdata/telegraf/pull/1238): chrony input plugin. Thanks @zbindenren!
- [#479](https://github.com/influxdata/telegraf/issues/479): per-plugin execution time added to debug output.
- [#1249](https://github.com/influxdata/telegraf/issues/1249): influxdb output: added write_consistency argument.

### Bugfixes

- [#1195](https://github.com/influxdata/telegraf/pull/1195): Docker panic on timeout. Thanks @zstyblik!
- [#1211](https://github.com/influxdata/telegraf/pull/1211): mongodb input. Fix possible panic. Thanks @kols!
- [#1215](https://github.com/influxdata/telegraf/pull/1215): Fix for possible gopsutil-dependent plugin hangs.
- [#1228](https://github.com/influxdata/telegraf/pull/1228): Fix service plugin host tag overwrite.
- [#1198](https://github.com/influxdata/telegraf/pull/1198): http_response: override request Host header properly
- [#1230](https://github.com/influxdata/telegraf/issues/1230): Fix Telegraf process hangup due to a single plugin hanging.
- [#1214](https://github.com/influxdata/telegraf/issues/1214): Use TCP timeout argument in net_response plugin.
- [#1243](https://github.com/influxdata/telegraf/pull/1243): Logfile not created on systemd.

## v0.13 [2016-05-11]

### Release Notes

- **Breaking change** in jolokia plugin. See
https://github.com/influxdata/telegraf/blob/master/plugins/inputs/jolokia/README.md
for updated configuration. The plugin will now support proxy mode and will make
POST requests.

- New [agent] configuration option: `metric_batch_size`. This option tells
telegraf the maximum batch size to allow to accumulate before sending a flush
to the configured outputs. `metric_buffer_limit` now refers to the absolute
maximum number of metrics that will accumulate before metrics are dropped.

- There is no longer an option to
`flush_buffer_when_full`, this is now the default and only behavior of telegraf.

- **Breaking Change**: docker plugin tags. The cont_id tag no longer exists, it
will now be a field, and be called container_id. Additionally, cont_image and
cont_name are being renamed to container_image and container_name.

- **Breaking Change**: docker plugin measurements. The `docker_cpu`, `docker_mem`,
`docker_blkio` and `docker_net` measurements are being renamed to
`docker_container_cpu`, `docker_container_mem`, `docker_container_blkio` and
`docker_container_net`. Why? Because these metrics are
specifically tracking per-container stats. The problem with per-container stats,
in some use-cases, is that if containers are short-lived AND names are not
kept consistent, then the series cardinality will balloon very quickly.
So adding "container" to each metric will:
(1) make it more clear that these metrics are per-container, and
(2) allow users to easily drop per-container metrics if cardinality is an
issue (`namedrop = ["docker_container_*"]`)

- `tagexclude` and `taginclude` are now available, which can be used to remove
tags from measurements on inputs and outputs. See
[the configuration doc](https://github.com/influxdata/telegraf/blob/master/docs/CONFIGURATION.md)
for more details.

- **Measurement filtering:** All measurement filters now match based on glob
only. Previously there was an undocumented behavior where filters would match
based on _prefix_ in addition to globs. This means that a filter like
`fielddrop = ["time_"]` will need to be changed to `fielddrop = ["time_*"]`

- **datadog**: measurement and field names will no longer have `_` replaced by `.`

- The following plugins have changed their tags to _not_ overwrite the host tag:
  - cassandra: `host -> cassandra_host`
  - disque: `host -> disque_host`
  - rethinkdb: `host -> rethinkdb_host`

- **Breaking Change**: The `win_perf_counters` input has been changed to
sanitize field names, replacing `/Sec` and `/sec` with `_persec`, as well as
spaces with underscores. This is needed because Graphite doesn't like slashes
and spaces, and was failing to accept metrics that had them.
The `/[sS]ec` -> `_persec` is just to make things clearer and uniform.

- **Breaking Change**: snmp plugin. The `host` tag of the snmp plugin has been
changed to the `snmp_host` tag.

- The `disk` input plugin can now be configured with the `HOST_MOUNT_PREFIX` environment variable.
This value is prepended to any mountpaths discovered before retrieving stats.
It is not included on the report path. This is necessary for reporting host disk stats when running from within a container.

### Features

- [#1031](https://github.com/influxdata/telegraf/pull/1031): Jolokia plugin proxy mode. Thanks @saiello!
- [#1017](https://github.com/influxdata/telegraf/pull/1017): taginclude and tagexclude arguments.
- [#1015](https://github.com/influxdata/telegraf/pull/1015): Docker plugin schema refactor.
- [#889](https://github.com/influxdata/telegraf/pull/889): Improved MySQL plugin. Thanks @maksadbek!
- [#1060](https://github.com/influxdata/telegraf/pull/1060): TTL metrics added to MongoDB input plugin
- [#1056](https://github.com/influxdata/telegraf/pull/1056): Don't allow inputs to overwrite host tags.
- [#1035](https://github.com/influxdata/telegraf/issues/1035): Add `user`, `exe`, `pidfile` tags to procstat plugin.
- [#1041](https://github.com/influxdata/telegraf/issues/1041): Add `n_cpus` field to the system plugin.
- [#1072](https://github.com/influxdata/telegraf/pull/1072): New Input Plugin: filestat.
- [#1066](https://github.com/influxdata/telegraf/pull/1066): Replication lag metrics for MongoDB input plugin
- [#1086](https://github.com/influxdata/telegraf/pull/1086): Ability to specify AWS keys in config file. Thanks @johnrengleman!
- [#1096](https://github.com/influxdata/telegraf/pull/1096): Performance refactor of running output buffers.
- [#967](https://github.com/influxdata/telegraf/issues/967): Buffer logging improvements.
- [#1107](https://github.com/influxdata/telegraf/issues/1107): Support lustre2 job stats. Thanks @hanleyja!
- [#1122](https://github.com/influxdata/telegraf/pull/1122): Support setting config path through env variable and default paths.
- [#1128](https://github.com/influxdata/telegraf/pull/1128): MongoDB jumbo chunks metric for MongoDB input plugin
- [#1146](https://github.com/influxdata/telegraf/pull/1146): HAProxy socket support. Thanks weshmashian!

### Bugfixes

- [#1050](https://github.com/influxdata/telegraf/issues/1050): jolokia plugin - do not overwrite host tag. Thanks @saiello!
- [#921](https://github.com/influxdata/telegraf/pull/921): mqtt_consumer stops gathering metrics. Thanks @chaton78!
- [#1013](https://github.com/influxdata/telegraf/pull/1013): Close dead riemann output connections. Thanks @echupriyanov!
- [#1012](https://github.com/influxdata/telegraf/pull/1012): Set default tags in test accumulator.
- [#1024](https://github.com/influxdata/telegraf/issues/1024): Don't replace `.` with `_` in datadog output.
- [#1058](https://github.com/influxdata/telegraf/issues/1058): Fix possible leaky TCP connections in influxdb output.
- [#1044](https://github.com/influxdata/telegraf/pull/1044): Fix SNMP OID possible collisions. Thanks @relip
- [#1022](https://github.com/influxdata/telegraf/issues/1022): Dont error deb/rpm install on systemd errors.
- [#1078](https://github.com/influxdata/telegraf/issues/1078): Use default AWS credential chain.
- [#1070](https://github.com/influxdata/telegraf/issues/1070): SQL Server input. Fix datatype conversion.
- [#1089](https://github.com/influxdata/telegraf/issues/1089): Fix leaky TCP connections in phpfpm plugin.
- [#914](https://github.com/influxdata/telegraf/issues/914): Telegraf can drop metrics on full buffers.
- [#1098](https://github.com/influxdata/telegraf/issues/1098): Sanitize invalid OpenTSDB characters.
- [#1110](https://github.com/influxdata/telegraf/pull/1110): Sanitize * to - in graphite serializer. Thanks @goodeggs!
- [#1118](https://github.com/influxdata/telegraf/pull/1118): Sanitize Counter names for `win_perf_counters` input.
- [#1125](https://github.com/influxdata/telegraf/pull/1125): Wrap all exec command runners with a timeout, so hung os processes don't halt Telegraf.
- [#1113](https://github.com/influxdata/telegraf/pull/1113): Set MaxRetry and RequiredAcks defaults in Kafka output.
- [#1090](https://github.com/influxdata/telegraf/issues/1090): [agent] and [global_tags] config sometimes not getting applied.
- [#1133](https://github.com/influxdata/telegraf/issues/1133): Use a timeout for docker list & stat cmds.
- [#1052](https://github.com/influxdata/telegraf/issues/1052): Docker panic fix when decode fails.
- [#1136](https://github.com/influxdata/telegraf/pull/1136): "DELAYED" Inserts were deprecated in MySQL 5.6.6. Thanks @PierreF

## v0.12.1 [2016-04-14]

### Release Notes
- Breaking change in the dovecot input plugin. See Features section below.
- Graphite output templates are now supported. See
https://github.com/influxdata/telegraf/blob/master/docs/DATA_FORMATS_OUTPUT.md#graphite
- Possible breaking change for the librato and graphite outputs. Telegraf will
no longer insert field names when the field is simply named `value`. This is
because the `value` field is redundant in the graphite/librato context.

### Features
- [#1009](https://github.com/influxdata/telegraf/pull/1009): Cassandra input plugin. Thanks @subhachandrachandra!
- [#976](https://github.com/influxdata/telegraf/pull/976): Reduce allocations in the UDP and statsd inputs.
- [#979](https://github.com/influxdata/telegraf/pull/979): Reduce allocations in the TCP listener.
- [#992](https://github.com/influxdata/telegraf/pull/992): Refactor allocations in TCP/UDP listeners.
- [#935](https://github.com/influxdata/telegraf/pull/935): AWS Cloudwatch input plugin. Thanks @joshhardy & @ljosa!
- [#943](https://github.com/influxdata/telegraf/pull/943): http_response input plugin. Thanks @Lswith!
- [#939](https://github.com/influxdata/telegraf/pull/939): sysstat input plugin. Thanks @zbindenren!
- [#998](https://github.com/influxdata/telegraf/pull/998): **breaking change** enabled global, user and ip queries in dovecot plugin. Thanks @mikif70!
- [#1001](https://github.com/influxdata/telegraf/pull/1001): Graphite serializer templates.
- [#1008](https://github.com/influxdata/telegraf/pull/1008): Adding memstats metrics to the influxdb plugin.

### Bugfixes
- [#968](https://github.com/influxdata/telegraf/issues/968): Processes plugin gets unknown state when spaces are in (command name)
- [#969](https://github.com/influxdata/telegraf/pull/969): ipmi_sensors: allow : in password. Thanks @awaw!
- [#972](https://github.com/influxdata/telegraf/pull/972): dovecot: remove extra newline in dovecot command. Thanks @mrannanj!
- [#645](https://github.com/influxdata/telegraf/issues/645): docker plugin i/o error on closed pipe. Thanks @tripledes!

## v0.12.0 [2016-04-05]

### Features
- [#951](https://github.com/influxdata/telegraf/pull/951): Parse environment variables in the config file.
- [#948](https://github.com/influxdata/telegraf/pull/948): Cleanup config file and make default package version include all plugins (but commented).
- [#927](https://github.com/influxdata/telegraf/pull/927): Adds parsing of tags to the statsd input when using DataDog's dogstatsd extension
- [#863](https://github.com/influxdata/telegraf/pull/863): AMQP output: allow external auth. Thanks @ekini!
- [#707](https://github.com/influxdata/telegraf/pull/707): Improved prometheus plugin. Thanks @titilambert!
- [#878](https://github.com/influxdata/telegraf/pull/878): Added json serializer. Thanks @ch3lo!
- [#880](https://github.com/influxdata/telegraf/pull/880): Add the ability to specify the bearer token to the prometheus plugin. Thanks @jchauncey!
- [#882](https://github.com/influxdata/telegraf/pull/882): Fixed SQL Server Plugin issues
- [#849](https://github.com/influxdata/telegraf/issues/849): Adding ability to parse single values as an input data type.
- [#844](https://github.com/influxdata/telegraf/pull/844): postgres_extensible plugin added. Thanks @menardorama!
- [#866](https://github.com/influxdata/telegraf/pull/866): couchbase input plugin. Thanks @ljosa!
- [#789](https://github.com/influxdata/telegraf/pull/789): Support multiple field specification and `field*` in graphite templates. Thanks @chrusty!
- [#762](https://github.com/influxdata/telegraf/pull/762): Nagios parser for the exec plugin. Thanks @titilambert!
- [#848](https://github.com/influxdata/telegraf/issues/848): Provide option to omit host tag from telegraf agent.
- [#928](https://github.com/influxdata/telegraf/pull/928): Deprecating the statsd "convert_names" options, expose separator config.
- [#919](https://github.com/influxdata/telegraf/pull/919): ipmi_sensor input plugin. Thanks @ebookbug!
- [#945](https://github.com/influxdata/telegraf/pull/945): KAFKA output: codec, acks, and retry configuration. Thanks @framiere!

### Bugfixes
- [#890](https://github.com/influxdata/telegraf/issues/890): Create TLS config even if only ssl_ca is provided.
- [#884](https://github.com/influxdata/telegraf/issues/884): Do not call write method if there are 0 metrics to write.
- [#898](https://github.com/influxdata/telegraf/issues/898): Put database name in quotes, fixes special characters in the database name.
- [#656](https://github.com/influxdata/telegraf/issues/656): No longer run `lsof` on linux to get netstat data, fixes permissions issue.
- [#907](https://github.com/influxdata/telegraf/issues/907): Fix prometheus invalid label/measurement name key.
- [#841](https://github.com/influxdata/telegraf/issues/841): Fix memcached unix socket panic.
- [#873](https://github.com/influxdata/telegraf/issues/873): Fix SNMP plugin sometimes not returning metrics. Thanks @titiliambert!
- [#934](https://github.com/influxdata/telegraf/pull/934): phpfpm: Fix fcgi uri path. Thanks @rudenkovk!
- [#805](https://github.com/influxdata/telegraf/issues/805): Kafka consumer stops gathering after i/o timeout.
- [#959](https://github.com/influxdata/telegraf/pull/959): reduce mongodb & prometheus collection timeouts. Thanks @PierreF!

## v0.11.1 [2016-03-17]

### Release Notes
- Primarily this release was cut to fix [#859](https://github.com/influxdata/telegraf/issues/859)

### Features
- [#747](https://github.com/influxdata/telegraf/pull/747): Start telegraf on install & remove on uninstall. Thanks @pierref!
- [#794](https://github.com/influxdata/telegraf/pull/794): Add service reload ability. Thanks @entertainyou!

### Bugfixes
- [#852](https://github.com/influxdata/telegraf/issues/852): Windows zip package fix
- [#859](https://github.com/influxdata/telegraf/issues/859): httpjson plugin panic

## v0.11.0 [2016-03-15]

### Release Notes

### Features
- [#692](https://github.com/influxdata/telegraf/pull/770): Support InfluxDB retention policies
- [#771](https://github.com/influxdata/telegraf/pull/771): Default timeouts for input plugns. Thanks @PierreF!
- [#758](https://github.com/influxdata/telegraf/pull/758): UDP Listener input plugin, thanks @whatyouhide!
- [#769](https://github.com/influxdata/telegraf/issues/769): httpjson plugin: allow specifying SSL configuration.
- [#735](https://github.com/influxdata/telegraf/pull/735): SNMP Table feature. Thanks @titilambert!
- [#754](https://github.com/influxdata/telegraf/pull/754): docker plugin: adding `docker info` metrics to output. Thanks @titilambert!
- [#788](https://github.com/influxdata/telegraf/pull/788): -input-list and -output-list command-line options. Thanks @ebookbug!
- [#778](https://github.com/influxdata/telegraf/pull/778): Adding a TCP input listener.
- [#797](https://github.com/influxdata/telegraf/issues/797): Provide option for persistent MQTT consumer client sessions.
- [#799](https://github.com/influxdata/telegraf/pull/799): Add number of threads for procstat input plugin. Thanks @titilambert!
- [#776](https://github.com/influxdata/telegraf/pull/776): Add Zookeeper chroot option to kafka_consumer. Thanks @prune998!
- [#811](https://github.com/influxdata/telegraf/pull/811): Add processes plugin for classifying total procs on system. Thanks @titilambert!
- [#235](https://github.com/influxdata/telegraf/issues/235): Add number of users to the `system` input plugin.
- [#826](https://github.com/influxdata/telegraf/pull/826): "kernel" linux plugin for /proc/stat metrics (context switches, interrupts, etc.)
- [#847](https://github.com/influxdata/telegraf/pull/847): `ntpq`: Input plugin for running ntp query executable and gathering metrics.

### Bugfixes
- [#748](https://github.com/influxdata/telegraf/issues/748): Fix sensor plugin split on ":"
- [#722](https://github.com/influxdata/telegraf/pull/722): Librato output plugin fixes. Thanks @chrusty!
- [#745](https://github.com/influxdata/telegraf/issues/745): Fix Telegraf toml parse panic on large config files. Thanks @titilambert!
- [#781](https://github.com/influxdata/telegraf/pull/781): Fix mqtt_consumer username not being set. Thanks @chaton78!
- [#786](https://github.com/influxdata/telegraf/pull/786): Fix mqtt output username not being set. Thanks @msangoi!
- [#773](https://github.com/influxdata/telegraf/issues/773): Fix duplicate measurements in snmp plugin. Thanks @titilambert!
- [#708](https://github.com/influxdata/telegraf/issues/708): packaging: build ARM package
- [#713](https://github.com/influxdata/telegraf/issues/713): packaging: insecure permissions error on log directory
- [#816](https://github.com/influxdata/telegraf/issues/816): Fix phpfpm panic if fcgi endpoint unreachable.
- [#828](https://github.com/influxdata/telegraf/issues/828): fix net_response plugin overwriting host tag.
- [#821](https://github.com/influxdata/telegraf/issues/821): Remove postgres password from server tag. Thanks @menardorama!

## v0.10.4.1

### Release Notes
- Bug in the build script broke deb and rpm packages.

### Bugfixes
- [#750](https://github.com/influxdata/telegraf/issues/750): deb package broken
- [#752](https://github.com/influxdata/telegraf/issues/752): rpm package broken

## v0.10.4 [2016-02-24]

### Release Notes
- The pass/drop parameters have been renamed to fielddrop/fieldpass parameters,
to more accurately indicate their purpose.
- There are also now namedrop/namepass parameters for passing/dropping based
on the metric _name_.
- Experimental windows builds now available.

### Features
- [#727](https://github.com/influxdata/telegraf/pull/727): riak input, thanks @jcoene!
- [#694](https://github.com/influxdata/telegraf/pull/694): DNS Query input, thanks @mjasion!
- [#724](https://github.com/influxdata/telegraf/pull/724): username matching for procstat input, thanks @zorel!
- [#736](https://github.com/influxdata/telegraf/pull/736): Ignore dummy filesystems from disk plugin. Thanks @PierreF!
- [#737](https://github.com/influxdata/telegraf/pull/737): Support multiple fields for statsd input. Thanks @mattheath!

### Bugfixes
- [#701](https://github.com/influxdata/telegraf/pull/701): output write count shouldnt print in quiet mode.
- [#746](https://github.com/influxdata/telegraf/pull/746): httpjson plugin: Fix HTTP GET parameters.

## v0.10.3 [2016-02-18]

### Release Notes
- Users of the `exec` and `kafka_consumer` (and the new `nats_consumer`
and `mqtt_consumer` plugins) can now specify the incoming data
format that they would like to parse. Currently supports: "json", "influx", and
"graphite"
- Users of message broker and file output plugins can now choose what data format
they would like to output. Currently supports: "influx" and "graphite"
- More info on parsing _incoming_ data formats can be found
[here](https://github.com/influxdata/telegraf/blob/master/docs/DATA_FORMATS_INPUT.md)
- More info on serializing _outgoing_ data formats can be found
[here](https://github.com/influxdata/telegraf/blob/master/docs/DATA_FORMATS_OUTPUT.md)
- Telegraf now has an option `flush_buffer_when_full` that will flush the
metric buffer whenever it fills up for each output, rather than dropping
points and only flushing on a set time interval. This will default to `true`
and is in the `[agent]` config section.

### Features
- [#652](https://github.com/influxdata/telegraf/pull/652): CouchDB Input Plugin. Thanks @codehate!
- [#655](https://github.com/influxdata/telegraf/pull/655): Support parsing arbitrary data formats. Currently limited to kafka_consumer and exec inputs.
- [#671](https://github.com/influxdata/telegraf/pull/671): Dovecot input plugin. Thanks @mikif70!
- [#680](https://github.com/influxdata/telegraf/pull/680): NATS consumer input plugin. Thanks @netixen!
- [#676](https://github.com/influxdata/telegraf/pull/676): MQTT consumer input plugin.
- [#683](https://github.com/influxdata/telegraf/pull/683): PostGRES input plugin: add pg_stat_bgwriter. Thanks @menardorama!
- [#679](https://github.com/influxdata/telegraf/pull/679): File/stdout output plugin.
- [#679](https://github.com/influxdata/telegraf/pull/679): Support for arbitrary output data formats.
- [#695](https://github.com/influxdata/telegraf/pull/695): raindrops input plugin. Thanks @burdandrei!
- [#650](https://github.com/influxdata/telegraf/pull/650): net_response input plugin. Thanks @titilambert!
- [#699](https://github.com/influxdata/telegraf/pull/699): Flush based on buffer size rather than time.
- [#682](https://github.com/influxdata/telegraf/pull/682): Mesos input plugin. Thanks @tripledes!

### Bugfixes
- [#443](https://github.com/influxdata/telegraf/issues/443): Fix Ping command timeout parameter on Linux.
- [#662](https://github.com/influxdata/telegraf/pull/667): Change `[tags]` to `[global_tags]` to fix multiple-plugin tags bug.
- [#642](https://github.com/influxdata/telegraf/issues/642): Riemann output plugin issues.
- [#394](https://github.com/influxdata/telegraf/issues/394): Support HTTP POST. Thanks @gabelev!
- [#715](https://github.com/influxdata/telegraf/pull/715): Fix influxdb precision config panic. Thanks @netixen!

## v0.10.2 [2016-02-04]

### Release Notes
- Statsd timing measurements are now aggregated into a single measurement with
fields.
- Graphite output now inserts tags into the bucket in alphabetical order.
- Normalized TLS/SSL support for output plugins: MQTT, AMQP, Kafka
- `verify_ssl` config option was removed from Kafka because it was actually
doing the opposite of what it claimed to do (yikes). It's been replaced by
`insecure_skip_verify`

### Features
- [#575](https://github.com/influxdata/telegraf/pull/575): Support for collecting Windows Performance Counters. Thanks @TheFlyingCorpse!
- [#564](https://github.com/influxdata/telegraf/issues/564): features for plugin writing simplification. Internal metric data type.
- [#603](https://github.com/influxdata/telegraf/pull/603): Aggregate statsd timing measurements into fields. Thanks @marcinbunsch!
- [#601](https://github.com/influxdata/telegraf/issues/601): Warn when overwriting cached metrics.
- [#614](https://github.com/influxdata/telegraf/pull/614): PowerDNS input plugin. Thanks @Kasen!
- [#617](https://github.com/influxdata/telegraf/pull/617): exec plugin: parse influx line protocol in addition to JSON.
- [#628](https://github.com/influxdata/telegraf/pull/628): Windows perf counters: pre-vista support

### Bugfixes
- [#595](https://github.com/influxdata/telegraf/issues/595): graphite output should include tags to separate duplicate measurements.
- [#599](https://github.com/influxdata/telegraf/issues/599): datadog plugin tags not working.
- [#600](https://github.com/influxdata/telegraf/issues/600): datadog measurement/field name parsing is wrong.
- [#602](https://github.com/influxdata/telegraf/issues/602): Fix statsd field name templating.
- [#612](https://github.com/influxdata/telegraf/pull/612): Docker input panic fix if stats received are nil.
- [#634](https://github.com/influxdata/telegraf/pull/634): Properly set host headers in httpjson. Thanks @reginaldosousa!

## v0.10.1 [2016-01-27]

### Release Notes

- Telegraf now keeps a fixed-length buffer of metrics per-output. This buffer
defaults to 10,000 metrics, and is adjustable. The buffer is cleared when a
successful write to that output occurs.
- The docker plugin has been significantly overhauled to add more metrics
and allow for docker-machine (incl OSX) support.
[See the readme](https://github.com/influxdata/telegraf/blob/master/plugins/inputs/docker/README.md)
for the latest measurements, fields, and tags. There is also now support for
specifying a docker endpoint to get metrics from.

### Features
- [#509](https://github.com/influxdata/telegraf/pull/509): Flatten JSON arrays with indices. Thanks @psilva261!
- [#512](https://github.com/influxdata/telegraf/pull/512): Python 3 build script, add lsof dep to package. Thanks @Ormod!
- [#475](https://github.com/influxdata/telegraf/pull/475): Add response time to httpjson plugin. Thanks @titilambert!
- [#519](https://github.com/influxdata/telegraf/pull/519): Added a sensors input based on lm-sensors. Thanks @md14454!
- [#467](https://github.com/influxdata/telegraf/issues/467): Add option to disable statsd measurement name conversion.
- [#534](https://github.com/influxdata/telegraf/pull/534): NSQ input plugin. Thanks @allingeek!
- [#494](https://github.com/influxdata/telegraf/pull/494): Graphite output plugin. Thanks @titilambert!
- AMQP SSL support. Thanks @ekini!
- [#539](https://github.com/influxdata/telegraf/pull/539): Reload config on SIGHUP. Thanks @titilambert!
- [#522](https://github.com/influxdata/telegraf/pull/522): Phusion passenger input plugin. Thanks @kureikain!
- [#541](https://github.com/influxdata/telegraf/pull/541): Kafka output TLS cert support. Thanks @Ormod!
- [#551](https://github.com/influxdata/telegraf/pull/551): Statsd UDP read packet size now defaults to 1500 bytes, and is configurable.
- [#552](https://github.com/influxdata/telegraf/pull/552): Support for collection interval jittering.
- [#484](https://github.com/influxdata/telegraf/issues/484): Include usage percent with procstat metrics.
- [#553](https://github.com/influxdata/telegraf/pull/553): Amazon CloudWatch output. thanks @skwong2!
- [#503](https://github.com/influxdata/telegraf/pull/503): Support docker endpoint configuration.
- [#563](https://github.com/influxdata/telegraf/pull/563): Docker plugin overhaul.
- [#285](https://github.com/influxdata/telegraf/issues/285): Fixed-size buffer of points.
- [#546](https://github.com/influxdata/telegraf/pull/546): SNMP Input plugin. Thanks @titilambert!
- [#589](https://github.com/influxdata/telegraf/pull/589): Microsoft SQL Server input plugin. Thanks @zensqlmonitor!
- [#573](https://github.com/influxdata/telegraf/pull/573): Github webhooks consumer input. Thanks @jackzampolin!
- [#471](https://github.com/influxdata/telegraf/pull/471): httpjson request headers. Thanks @asosso!

### Bugfixes
- [#506](https://github.com/influxdata/telegraf/pull/506): Ping input doesn't return response time metric when timeout. Thanks @titilambert!
- [#508](https://github.com/influxdata/telegraf/pull/508): Fix prometheus cardinality issue with the `net` plugin
- [#499](https://github.com/influxdata/telegraf/issues/499) & [#502](https://github.com/influxdata/telegraf/issues/502): php fpm unix socket and other fixes, thanks @kureikain!
- [#543](https://github.com/influxdata/telegraf/issues/543): Statsd Packet size sometimes truncated.
- [#440](https://github.com/influxdata/telegraf/issues/440): Don't query filtered devices for disk stats.
- [#463](https://github.com/influxdata/telegraf/issues/463): Docker plugin not working on AWS Linux
- [#568](https://github.com/influxdata/telegraf/issues/568): Multiple output race condition.
- [#585](https://github.com/influxdata/telegraf/pull/585): Log stack trace and continue on Telegraf panic. Thanks @wutaizeng!

## v0.10.0 [2016-01-12]

### Release Notes
- Linux packages have been taken out of `opt`, the binary is now in `/usr/bin`
and configuration files are in `/etc/telegraf`
- **breaking change** `plugins` have been renamed to `inputs`. This was done because
`plugins` is too generic, as there are now also "output plugins", and will likely
be "aggregator plugins" and "filter plugins" in the future. Additionally,
`inputs/` and `outputs/` directories have been placed in the root-level `plugins/`
directory.
- **breaking change** the `io` plugin has been renamed `diskio`
- **breaking change** plugin measurements aggregated into a single measurement.
- **breaking change** `jolokia` plugin: must use global tag/drop/pass parameters
for configuration.
- **breaking change** `twemproxy` plugin: `prefix` option removed.
- **breaking change** `procstat` cpu measurements are now prepended with `cpu_time_`
instead of only `cpu_`
- **breaking change** some command-line flags have been renamed to separate words.
`-configdirectory` -> `-config-directory`, `-filter` -> `-input-filter`,
`-outputfilter` -> `-output-filter`
- The prometheus plugin schema has not been changed (measurements have not been
aggregated).

### Packaging change note:

RHEL/CentOS users upgrading from 0.2.x to 0.10.0 will probably have their
configurations overwritten by the upgrade. There is a backup stored at
/etc/telegraf/telegraf.conf.$(date +%s).backup.

### Features
- Plugin measurements aggregated into a single measurement.
- Added ability to specify per-plugin tags
- Added ability to specify per-plugin measurement suffix and prefix.
(`name_prefix` and `name_suffix`)
- Added ability to override base plugin measurement name. (`name_override`)

### Bugfixes

## v0.2.5 [unreleased]

### Features
- [#427](https://github.com/influxdata/telegraf/pull/427): zfs plugin: pool stats added. Thanks @allenpetersen!
- [#428](https://github.com/influxdata/telegraf/pull/428): Amazon Kinesis output. Thanks @jimmystewpot!
- [#449](https://github.com/influxdata/telegraf/pull/449): influxdb plugin, thanks @mark-rushakoff

### Bugfixes
- [#430](https://github.com/influxdata/telegraf/issues/430): Network statistics removed in elasticsearch 2.1. Thanks @jipperinbham!
- [#452](https://github.com/influxdata/telegraf/issues/452): Elasticsearch open file handles error. Thanks @jipperinbham!

## v0.2.4 [2015-12-08]

### Features
- [#412](https://github.com/influxdata/telegraf/pull/412): Additional memcached stats. Thanks @mgresser!
- [#410](https://github.com/influxdata/telegraf/pull/410): Additional redis metrics. Thanks @vlaadbrain!
- [#414](https://github.com/influxdata/telegraf/issues/414): Jolokia plugin auth parameters
- [#415](https://github.com/influxdata/telegraf/issues/415): memcached plugin: support unix sockets
- [#418](https://github.com/influxdata/telegraf/pull/418): memcached plugin additional unit tests.
- [#408](https://github.com/influxdata/telegraf/pull/408): MailChimp plugin.
- [#382](https://github.com/influxdata/telegraf/pull/382): Add system wide network protocol stats to `net` plugin.
- [#401](https://github.com/influxdata/telegraf/pull/401): Support pass/drop/tagpass/tagdrop for outputs. Thanks @oldmantaiter!

### Bugfixes
- [#405](https://github.com/influxdata/telegraf/issues/405): Prometheus output cardinality issue
- [#388](https://github.com/influxdata/telegraf/issues/388): Fix collection hangup when cpu times decrement.

## v0.2.3 [2015-11-30]

### Release Notes
- **breaking change** The `kafka` plugin has been renamed to `kafka_consumer`.
and most of the config option names have changed.
This only affects the kafka consumer _plugin_ (not the
output). There were a number of problems with the kafka plugin that led to it
only collecting data once at startup, so the kafka plugin was basically non-
functional.
- Plugins can now be specified as a list, and multiple plugin instances of the
same type can be specified, like this:

```
[[inputs.cpu]]
  percpu = false
  totalcpu = true

[[inputs.cpu]]
  percpu = true
  totalcpu = false
  drop = ["cpu_time"]
```

- Riemann output added
- Aerospike plugin: tag changed from `host` -> `aerospike_host`

### Features
- [#379](https://github.com/influxdata/telegraf/pull/379): Riemann output, thanks @allenj!
- [#375](https://github.com/influxdata/telegraf/pull/375): kafka_consumer service plugin.
- [#392](https://github.com/influxdata/telegraf/pull/392): Procstat plugin can now accept pgrep -f pattern, thanks @ecarreras!
- [#383](https://github.com/influxdata/telegraf/pull/383): Specify plugins as a list.
- [#354](https://github.com/influxdata/telegraf/pull/354): Add ability to specify multiple metrics in one statsd line. Thanks @MerlinDMC!

### Bugfixes
- [#371](https://github.com/influxdata/telegraf/issues/371): Kafka consumer plugin not functioning.
- [#389](https://github.com/influxdata/telegraf/issues/389): NaN value panic

## v0.2.2 [2015-11-18]

### Release Notes
- 0.2.1 has a bug where all lists within plugins get duplicated, this includes
lists of servers/URLs. 0.2.2 is being released solely to fix that bug

### Bugfixes
- [#377](https://github.com/influxdata/telegraf/pull/377): Fix for duplicate slices in inputs.

## v0.2.1 [2015-11-16]

### Release Notes
- Telegraf will no longer use docker-compose for "long" unit test, it has been
changed to just run docker commands in the Makefile. See `make docker-run` and
`make docker-kill`. `make test` will still run all unit tests with docker.
- Long unit tests are now run in CircleCI, with docker & race detector
- Redis plugin tag has changed from `host` to `server`
- HAProxy plugin tag has changed from `host` to `server`
- UDP output now supported
- Telegraf will now compile on FreeBSD
- Users can now specify outputs as lists, specifying multiple outputs of the
same type.

### Features
- [#325](https://github.com/influxdata/telegraf/pull/325): NSQ output. Thanks @jrxFive!
- [#318](https://github.com/influxdata/telegraf/pull/318): Prometheus output. Thanks @oldmantaiter!
- [#338](https://github.com/influxdata/telegraf/pull/338): Restart Telegraf on package upgrade. Thanks @linsomniac!
- [#337](https://github.com/influxdata/telegraf/pull/337): Jolokia plugin, thanks @saiello!
- [#350](https://github.com/influxdata/telegraf/pull/350): Amon output.
- [#365](https://github.com/influxdata/telegraf/pull/365): Twemproxy plugin by @codeb2cc
- [#317](https://github.com/influxdata/telegraf/issues/317): ZFS plugin, thanks @cornerot!
- [#364](https://github.com/influxdata/telegraf/pull/364): Support InfluxDB UDP output.
- [#370](https://github.com/influxdata/telegraf/pull/370): Support specifying multiple outputs, as lists.
- [#372](https://github.com/influxdata/telegraf/pull/372): Remove gosigar and update go-dockerclient for FreeBSD support. Thanks @MerlinDMC!

### Bugfixes
- [#331](https://github.com/influxdata/telegraf/pull/331): Dont overwrite host tag in redis plugin.
- [#336](https://github.com/influxdata/telegraf/pull/336): Mongodb plugin should take 2 measurements.
- [#351](https://github.com/influxdata/telegraf/issues/317): Fix continual "CREATE DATABASE" in writes
- [#360](https://github.com/influxdata/telegraf/pull/360): Apply prefix before ShouldPass check. Thanks @sotfo!

## v0.2.0 [2015-10-27]

### Release Notes
- The -test flag will now only output 2 collections for plugins that need it
- There is a new agent configuration option: `flush_interval`. This option tells
Telegraf how often to flush data to InfluxDB and other output sinks. For example,
users can set `interval = "2s"` and `flush_interval = "60s"` for Telegraf to
collect data every 2 seconds, and flush every 60 seconds.
- `precision` and `utc` are no longer valid agent config values. `precision` has
moved to the `influxdb` output config, where it will continue to default to "s"
- debug and test output will now print the raw line-protocol string
- Telegraf will now, by default, round the collection interval to the nearest
even interval. This means that `interval="10s"` will collect every :00, :10, etc.
To ease scale concerns, flushing will be "jittered" by a random amount so that
all Telegraf instances do not flush at the same time. Both of these options can
be controlled via the `round_interval` and `flush_jitter` config options.
- Telegraf will now retry metric flushes twice

### Features
- [#205](https://github.com/influxdata/telegraf/issues/205): Include per-db redis keyspace info
- [#226](https://github.com/influxdata/telegraf/pull/226): Add timestamps to points in Kafka/AMQP outputs. Thanks @ekini
- [#90](https://github.com/influxdata/telegraf/issues/90): Add Docker labels to tags in docker plugin
- [#223](https://github.com/influxdata/telegraf/pull/223): Add port tag to nginx plugin. Thanks @neezgee!
- [#227](https://github.com/influxdata/telegraf/pull/227): Add command intervals to exec plugin. Thanks @jpalay!
- [#241](https://github.com/influxdata/telegraf/pull/241): MQTT Output. Thanks @shirou!
- Memory plugin: cached and buffered measurements re-added
- Logging: additional logging for each collection interval, track the number
of metrics collected and from how many inputs.
- [#240](https://github.com/influxdata/telegraf/pull/240): procstat plugin, thanks @ranjib!
- [#244](https://github.com/influxdata/telegraf/pull/244): netstat plugin, thanks @shirou!
- [#262](https://github.com/influxdata/telegraf/pull/262): zookeeper plugin, thanks @jrxFive!
- [#237](https://github.com/influxdata/telegraf/pull/237): statsd service plugin, thanks @sparrc
- [#273](https://github.com/influxdata/telegraf/pull/273): puppet agent plugin, thats @jrxFive!
- [#280](https://github.com/influxdata/telegraf/issues/280): Use InfluxDB client v2.
- [#281](https://github.com/influxdata/telegraf/issues/281): Eliminate need to deep copy Batch Points.
- [#286](https://github.com/influxdata/telegraf/issues/286): bcache plugin, thanks @cornerot!
- [#287](https://github.com/influxdata/telegraf/issues/287): Batch AMQP output, thanks @ekini!
- [#301](https://github.com/influxdata/telegraf/issues/301): Collect on even intervals
- [#298](https://github.com/influxdata/telegraf/pull/298): Support retrying output writes
- [#300](https://github.com/influxdata/telegraf/issues/300): aerospike plugin. Thanks @oldmantaiter!
- [#322](https://github.com/influxdata/telegraf/issues/322): Librato output. Thanks @jipperinbham!

### Bugfixes
- [#228](https://github.com/influxdata/telegraf/pull/228): New version of package will replace old one. Thanks @ekini!
- [#232](https://github.com/influxdata/telegraf/pull/232): Fix bashism run during deb package installation. Thanks @yankcrime!
- [#261](https://github.com/influxdata/telegraf/issues/260): RabbitMQ panics if wrong credentials given. Thanks @ekini!
- [#245](https://github.com/influxdata/telegraf/issues/245): Document Exec plugin example. Thanks @ekini!
- [#264](https://github.com/influxdata/telegraf/issues/264): logrotate config file fixes. Thanks @linsomniac!
- [#290](https://github.com/influxdata/telegraf/issues/290): Fix some plugins sending their values as strings.
- [#289](https://github.com/influxdata/telegraf/issues/289): Fix accumulator panic on nil tags.
- [#302](https://github.com/influxdata/telegraf/issues/302): Fix `[tags]` getting applied, thanks @gotyaoi!

## v0.1.9 [2015-09-22]

### Release Notes
- InfluxDB output config change: `url` is now `urls`, and is a list. Config files
will still be backwards compatible if only `url` is specified.
- The -test flag will now output two metric collections
- Support for filtering telegraf outputs on the CLI -- Telegraf will now
allow filtering of output sinks on the command-line using the `-outputfilter`
flag, much like how the `-filter` flag works for inputs.
- Support for filtering on config-file creation -- Telegraf now supports
filtering to -sample-config command. You can now run
`telegraf -sample-config -filter cpu -outputfilter influxdb` to get a config
file with only the cpu plugin defined, and the influxdb output defined.
- **Breaking Change**: The CPU collection plugin has been refactored to fix some
bugs and outdated dependency issues. At the same time, I also decided to fix
a naming consistency issue, so cpu_percentageIdle will become cpu_usage_idle.
Also, all CPU time measurements now have it indicated in their name, so cpu_idle
will become cpu_time_idle. Additionally, cpu_time measurements are going to be
dropped in the default config.
- **Breaking Change**: The memory plugin has been refactored and some measurements
have been renamed for consistency. Some measurements have also been removed from being outputted. They are still being collected by gopsutil, and could easily be
re-added in a "verbose" mode if there is demand for it.

### Features
- [#143](https://github.com/influxdata/telegraf/issues/143): InfluxDB clustering support
- [#181](https://github.com/influxdata/telegraf/issues/181): Makefile GOBIN support. Thanks @Vye!
- [#203](https://github.com/influxdata/telegraf/pull/200): AMQP output. Thanks @ekini!
- [#182](https://github.com/influxdata/telegraf/pull/182): OpenTSDB output. Thanks @rplessl!
- [#187](https://github.com/influxdata/telegraf/pull/187): Retry output sink connections on startup.
- [#220](https://github.com/influxdata/telegraf/pull/220): Add port tag to apache plugin. Thanks @neezgee!
- [#217](https://github.com/influxdata/telegraf/pull/217): Add filtering for output sinks
and filtering when specifying a config file.

### Bugfixes
- [#170](https://github.com/influxdata/telegraf/issues/170): Systemd support
- [#175](https://github.com/influxdata/telegraf/issues/175): Set write precision before gathering metrics
- [#178](https://github.com/influxdata/telegraf/issues/178): redis plugin, multiple server thread hang bug
- Fix net plugin on darwin
- [#84](https://github.com/influxdata/telegraf/issues/84): Fix docker plugin on CentOS. Thanks @neezgee!
- [#189](https://github.com/influxdata/telegraf/pull/189): Fix mem_used_perc. Thanks @mced!
- [#192](https://github.com/influxdata/telegraf/issues/192): Increase compatibility of postgresql plugin. Now supports versions 8.1+
- [#203](https://github.com/influxdata/telegraf/issues/203): EL5 rpm support. Thanks @ekini!
- [#206](https://github.com/influxdata/telegraf/issues/206): CPU steal/guest values wrong on linux.
- [#212](https://github.com/influxdata/telegraf/issues/212): Add hashbang to postinstall script. Thanks @ekini!
- [#212](https://github.com/influxdata/telegraf/issues/212): Fix makefile warning. Thanks @ekini!

## v0.1.8 [2015-09-04]

### Release Notes
- Telegraf will now write data in UTC at second precision by default
- Now using Go 1.5 to build telegraf

### Features
- [#150](https://github.com/influxdata/telegraf/pull/150): Add Host Uptime metric to system plugin
- [#158](https://github.com/influxdata/telegraf/pull/158): Apache Plugin. Thanks @KPACHbIuLLIAnO4
- [#159](https://github.com/influxdata/telegraf/pull/159): Use second precision for InfluxDB writes
- [#165](https://github.com/influxdata/telegraf/pull/165): Add additional metrics to mysql plugin. Thanks @nickscript0
- [#162](https://github.com/influxdata/telegraf/pull/162): Write UTC by default, provide option
- [#166](https://github.com/influxdata/telegraf/pull/166): Upload binaries to S3
- [#169](https://github.com/influxdata/telegraf/pull/169): Ping plugin

### Bugfixes

## v0.1.7 [2015-08-28]

### Features
- [#38](https://github.com/influxdata/telegraf/pull/38): Kafka output producer.
- [#133](https://github.com/influxdata/telegraf/pull/133): Add plugin.Gather error logging. Thanks @nickscript0!
- [#136](https://github.com/influxdata/telegraf/issues/136): Add a -usage flag for printing usage of a single plugin.
- [#137](https://github.com/influxdata/telegraf/issues/137): Memcached: fix when a value contains a space
- [#138](https://github.com/influxdata/telegraf/issues/138): MySQL server address tag.
- [#142](https://github.com/influxdata/telegraf/pull/142): Add Description and SampleConfig funcs to output interface
- Indent the toml config file for readability

### Bugfixes
- [#128](https://github.com/influxdata/telegraf/issues/128): system_load measurement missing.
- [#129](https://github.com/influxdata/telegraf/issues/129): Latest pkg url fix.
- [#131](https://github.com/influxdata/telegraf/issues/131): Fix memory reporting on linux & darwin. Thanks @subhachandrachandra!
- [#140](https://github.com/influxdata/telegraf/issues/140): Memory plugin prec->perc typo fix. Thanks @brunoqc!

## v0.1.6 [2015-08-20]

### Features
- [#112](https://github.com/influxdata/telegraf/pull/112): Datadog output. Thanks @jipperinbham!
- [#116](https://github.com/influxdata/telegraf/pull/116): Use godep to vendor all dependencies
- [#120](https://github.com/influxdata/telegraf/pull/120): Httpjson plugin. Thanks @jpalay & @alvaromorales!

### Bugfixes
- [#113](https://github.com/influxdata/telegraf/issues/113): Update README with Telegraf/InfluxDB compatibility
- [#118](https://github.com/influxdata/telegraf/pull/118): Fix for disk usage stats in Windows. Thanks @srfraser!
- [#122](https://github.com/influxdata/telegraf/issues/122): Fix for DiskUsage segv fault. Thanks @srfraser!
- [#126](https://github.com/influxdata/telegraf/issues/126): Nginx plugin not catching net.SplitHostPort error

## v0.1.5 [2015-08-13]

### Features
- [#54](https://github.com/influxdata/telegraf/pull/54): MongoDB plugin. Thanks @jipperinbham!
- [#55](https://github.com/influxdata/telegraf/pull/55): Elasticsearch plugin. Thanks @brocaar!
- [#71](https://github.com/influxdata/telegraf/pull/71): HAProxy plugin. Thanks @kureikain!
- [#72](https://github.com/influxdata/telegraf/pull/72): Adding TokuDB metrics to MySQL. Thanks vadimtk!
- [#73](https://github.com/influxdata/telegraf/pull/73): RabbitMQ plugin. Thanks @ianunruh!
- [#77](https://github.com/influxdata/telegraf/issues/77): Automatically create database.
- [#79](https://github.com/influxdata/telegraf/pull/56): Nginx plugin. Thanks @codeb2cc!
- [#86](https://github.com/influxdata/telegraf/pull/86): Lustre2 plugin. Thanks srfraser!
- [#91](https://github.com/influxdata/telegraf/pull/91): Unit testing
- [#92](https://github.com/influxdata/telegraf/pull/92): Exec plugin. Thanks @alvaromorales!
- [#98](https://github.com/influxdata/telegraf/pull/98): LeoFS plugin. Thanks @mocchira!
- [#103](https://github.com/influxdata/telegraf/pull/103): Filter by metric tags. Thanks @srfraser!
- [#106](https://github.com/influxdata/telegraf/pull/106): Options to filter plugins on startup. Thanks @zepouet!
- [#107](https://github.com/influxdata/telegraf/pull/107): Multiple outputs beyong influxdb. Thanks @jipperinbham!
- [#108](https://github.com/influxdata/telegraf/issues/108): Support setting per-CPU and total-CPU gathering.
- [#111](https://github.com/influxdata/telegraf/pull/111): Report CPU Usage in cpu plugin. Thanks @jpalay!

### Bugfixes
- [#85](https://github.com/influxdata/telegraf/pull/85): Fix GetLocalHost testutil function for mac users
- [#89](https://github.com/influxdata/telegraf/pull/89): go fmt fixes
- [#94](https://github.com/influxdata/telegraf/pull/94): Fix for issue #93, explicitly call sarama.v1 -> sarama
- [#101](https://github.com/influxdata/telegraf/issues/101): switch back from master branch if building locally
- [#99](https://github.com/influxdata/telegraf/issues/99): update integer output to new InfluxDB line protocol format

## v0.1.4 [2015-07-09]

### Features
- [#56](https://github.com/influxdata/telegraf/pull/56): Update README for Kafka plugin. Thanks @EmilS!

### Bugfixes
- [#50](https://github.com/influxdata/telegraf/pull/50): Fix init.sh script to use telegraf directory. Thanks @jseriff!
- [#52](https://github.com/influxdata/telegraf/pull/52): Update CHANGELOG to reference updated directory. Thanks @benfb!

## v0.1.3 [2015-07-05]

### Features
- [#35](https://github.com/influxdata/telegraf/pull/35): Add Kafka plugin. Thanks @EmilS!
- [#47](https://github.com/influxdata/telegraf/pull/47): Add RethinkDB plugin. Thanks @jipperinbham!

### Bugfixes
- [#45](https://github.com/influxdata/telegraf/pull/45): Skip disk tags that don't have a value. Thanks @jhofeditz!
- [#43](https://github.com/influxdata/telegraf/pull/43): Fix bug in MySQL plugin. Thanks @marcosnils!

## v0.1.2 [2015-07-01]

### Features
- [#12](https://github.com/influxdata/telegraf/pull/12): Add Linux/ARM to the list of built binaries. Thanks @voxxit!
- [#14](https://github.com/influxdata/telegraf/pull/14): Clarify the S3 buckets that Telegraf is pushed to.
- [#16](https://github.com/influxdata/telegraf/pull/16): Convert Redis to use URI, support Redis AUTH. Thanks @jipperinbham!
- [#21](https://github.com/influxdata/telegraf/pull/21): Add memcached plugin. Thanks @Yukki!

### Bugfixes
- [#13](https://github.com/influxdata/telegraf/pull/13): Fix the packaging script.
- [#19](https://github.com/influxdata/telegraf/pull/19): Add host name to metric tags. Thanks @sherifzain!
- [#20](https://github.com/influxdata/telegraf/pull/20): Fix race condition with accumulator mutex. Thanks @nkatsaros!
- [#23](https://github.com/influxdata/telegraf/pull/23): Change name of folder for packages. Thanks @colinrymer!
- [#32](https://github.com/influxdata/telegraf/pull/32): Fix spelling of memoory -> memory. Thanks @tylernisonoff!

## v0.1.1 [2015-06-19]

### Release Notes

This is the initial release of Telegraf.<|MERGE_RESOLUTION|>--- conflicted
+++ resolved
@@ -1,4 +1,3 @@
-<<<<<<< HEAD
 ## v1.5.0.sfx0 [2018-01-08]
 
 ### Release Notes
@@ -6,7 +5,6 @@
 - Rebase with upstream v1.5.0 release
 - Fixed bug in SignalFx Utilization plugin where disk.summary_utilization was reported with out a hostname
 - Distribute SignalFx metadata and process info collection across multiple go routines
-=======
 ## v1.5.1 [2017-01-10]
 
 ### Bugfixes
@@ -17,7 +15,6 @@
 - [#3594](https://github.com/influxdata/telegraf/pull/3594): Document permissions setup for postfix input.
 - [#3633](https://github.com/influxdata/telegraf/pull/3633): Fix deliver_get field in rabbitmq input.
 - [#3607](https://github.com/influxdata/telegraf/issues/3607): Escape environment variables during config toml parsing.
->>>>>>> 0605af7c
 
 ## v1.5 [2017-12-14]
 
