# MongoDB Input Plugin

See the [MongoDB Software Lifecycle Schedules][lifecycles] for supported
versions.

[lifecycles]: https://www.mongodb.com/support-policy/lifecycles

## Global configuration options <!-- @/docs/includes/plugin_config.md -->

In addition to the plugin-specific configuration settings, plugins support
additional global and plugin configuration settings. These settings are used to
modify metrics, tags, and field or create aliases and configure ordering, etc.
See the [CONFIGURATION.md][CONFIGURATION.md] for more details.

[CONFIGURATION.md]: ../../../docs/CONFIGURATION.md

## Configuration

```toml @sample.conf
# Read metrics from one or many MongoDB servers
[[inputs.mongodb]]
  ## An array of URLs of the form:
  ##   "mongodb://" [user ":" pass "@"] host [ ":" port]
  ## For example:
  ##   mongodb://user:auth_key@10.10.3.30:27017,
  ##   mongodb://10.10.3.33:18832,
  ##
  ## If connecting to a cluster, users must include the "?connect=direct" in
  ## the URL to ensure that the connection goes directly to the specified node
  ## and not have all connections passed to the master node.
  servers = ["mongodb://127.0.0.1:27017/?connect=direct"]

  ## When true, collect cluster status.
  ## Note that the query that counts jumbo chunks triggers a COLLSCAN, which
  ## may have an impact on performance.
  # gather_cluster_status = true

  ## When true, collect per database stats
  # gather_perdb_stats = false

  ## When true, collect per collection stats
  # gather_col_stats = false

  ## When true, collect usage statistics for each collection
  ## (insert, update, queries, remove, getmore, commands etc...).
  # gather_top_stat = false

  ## List of db where collections stats are collected
  ## If empty, all db are concerned
  # col_stats_dbs = ["local"]

  ## Optional TLS Config
  # tls_ca = "/etc/telegraf/ca.pem"
  # tls_cert = "/etc/telegraf/cert.pem"
  # tls_key = "/etc/telegraf/key.pem"
  ## Use TLS but skip chain & host verification
  # insecure_skip_verify = false

<<<<<<< HEAD
  ## Specifies plugin behavior regarding disconnected servers
  ## Available choices :
  ##   - error: telegraf will return an error on startup if one the servers is unreachable
  ##   - skip: telegraf will skip unreachable servers on both startup and gather
  # disconnected_servers_behavior = "error"
=======
  ## Skip Ping at initialization
  # skip_ping_at_init = true
>>>>>>> 8ed2f26e
```

### Permissions

If your MongoDB instance has access control enabled you will need to connect
as a user with sufficient rights.

With MongoDB 3.4 and higher, the `clusterMonitor` role can be used.  In
version 3.2 you may also need these additional permissions:

```shell
> db.grantRolesToUser("user", [{role: "read", actions: "find", db: "local"}])
```

If the user is missing required privileges you may see an error in the
Telegraf logs similar to:

```shell
Error in input [mongodb]: not authorized on admin to execute command { serverStatus: 1, recordStats: 0 }
```

Some permission related errors are logged at debug level, you can check these
messages by setting `debug = true` in the agent section of the configuration or
by running Telegraf with the `--debug` argument.

## Metrics

- mongodb
  - tags:
    - hostname
    - node_type
    - rs_name
  - fields:
    - active_reads (integer)
    - active_writes (integer)
    - aggregate_command_failed (integer)
    - aggregate_command_total (integer)
    - assert_msg (integer)
    - assert_regular (integer)
    - assert_rollovers (integer)
    - assert_user (integer)
    - assert_warning (integer)
    - available_reads (integer)
    - available_writes (integer)
    - commands (integer)
    - connections_available (integer)
    - connections_current (integer)
    - connections_total_created (integer)
    - count_command_failed (integer)
    - count_command_total (integer)
    - cursor_no_timeout_count (integer)
    - cursor_pinned_count (integer)
    - cursor_timed_out_count (integer)
    - cursor_total_count (integer)
    - delete_command_failed (integer)
    - delete_command_total (integer)
    - deletes (integer)
    - distinct_command_failed (integer)
    - distinct_command_total (integer)
    - document_deleted (integer)
    - document_inserted (integer)
    - document_returned (integer)
    - document_updated (integer)
    - find_and_modify_command_failed (integer)
    - find_and_modify_command_total (integer)
    - find_command_failed (integer)
    - find_command_total (integer)
    - flushes (integer)
    - flushes_total_time_ns (integer)
    - get_more_command_failed (integer)
    - get_more_command_total (integer)
    - getmores (integer)
    - insert_command_failed (integer)
    - insert_command_total (integer)
    - inserts (integer)
    - jumbo_chunks (integer)
    - latency_commands_count (integer)
    - latency_commands (integer)
    - latency_reads_count (integer)
    - latency_reads (integer)
    - latency_writes_count (integer)
    - latency_writes (integer)
    - member_status (string)
    - net_in_bytes_count (integer)
    - net_out_bytes_count (integer)
    - open_connections (integer)
    - operation_scan_and_order (integer)
    - operation_write_conflicts (integer)
    - page_faults (integer)
    - percent_cache_dirty (float)
    - percent_cache_used (float)
    - queries (integer)
    - queued_reads (integer)
    - queued_writes (integer)
    - repl_apply_batches_num (integer)
    - repl_apply_batches_total_millis (integer)
    - repl_apply_ops (integer)
    - repl_buffer_count (integer)
    - repl_buffer_size_bytes (integer)
    - repl_commands (integer)
    - repl_deletes (integer)
    - repl_executor_pool_in_progress_count (integer)
    - repl_executor_queues_network_in_progress (integer)
    - repl_executor_queues_sleepers (integer)
    - repl_executor_unsignaled_events (integer)
    - repl_getmores (integer)
    - repl_inserts (integer)
    - repl_lag (integer)
    - repl_network_bytes (integer)
    - repl_network_getmores_num (integer)
    - repl_network_getmores_total_millis (integer)
    - repl_network_ops (integer)
    - repl_queries (integer)
    - repl_updates (integer)
    - repl_oplog_window_sec (integer)
    - repl_state (integer)
    - repl_member_health (integer)
    - repl_health_avg (float)
    - resident_megabytes (integer)
    - state (string)
    - storage_freelist_search_bucket_exhausted (integer)
    - storage_freelist_search_requests (integer)
    - storage_freelist_search_scanned (integer)
    - tcmalloc_central_cache_free_bytes (integer)
    - tcmalloc_current_allocated_bytes (integer)
    - tcmalloc_current_total_thread_cache_bytes (integer)
    - tcmalloc_heap_size (integer)
    - tcmalloc_max_total_thread_cache_bytes (integer)
    - tcmalloc_pageheap_commit_count (integer)
    - tcmalloc_pageheap_committed_bytes (integer)
    - tcmalloc_pageheap_decommit_count (integer)
    - tcmalloc_pageheap_free_bytes (integer)
    - tcmalloc_pageheap_reserve_count (integer)
    - tcmalloc_pageheap_scavenge_count (integer)
    - tcmalloc_pageheap_total_commit_bytes (integer)
    - tcmalloc_pageheap_total_decommit_bytes (integer)
    - tcmalloc_pageheap_total_reserve_bytes (integer)
    - tcmalloc_pageheap_unmapped_bytes (integer)
    - tcmalloc_spinlock_total_delay_ns (integer)
    - tcmalloc_thread_cache_free_bytes (integer)
    - tcmalloc_total_free_bytes (integer)
    - tcmalloc_transfer_cache_free_bytes (integer)
    - total_available (integer)
    - total_created (integer)
    - total_docs_scanned (integer)
    - total_in_use (integer)
    - total_keys_scanned (integer)
    - total_refreshing (integer)
    - total_tickets_reads (integer)
    - total_tickets_writes (integer)
    - ttl_deletes (integer)
    - ttl_passes (integer)
    - update_command_failed (integer)
    - update_command_total (integer)
    - updates (integer)
    - uptime_ns (integer)
    - version (string)
    - vsize_megabytes (integer)
    - wt_connection_files_currently_open (integer)
    - wt_data_handles_currently_active (integer)
    - wtcache_app_threads_page_read_count (integer)
    - wtcache_app_threads_page_read_time (integer)
    - wtcache_app_threads_page_write_count (integer)
    - wtcache_bytes_read_into (integer)
    - wtcache_bytes_written_from (integer)
    - wtcache_pages_read_into (integer)
    - wtcache_pages_requested_from (integer)
    - wtcache_current_bytes (integer)
    - wtcache_max_bytes_configured (integer)
    - wtcache_internal_pages_evicted (integer)
    - wtcache_modified_pages_evicted (integer)
    - wtcache_unmodified_pages_evicted (integer)
    - wtcache_pages_evicted_by_app_thread (integer)
    - wtcache_pages_queued_for_eviction (integer)
    - wtcache_server_evicting_pages (integer)
    - wtcache_tracked_dirty_bytes (integer)
    - wtcache_worker_thread_evictingpages (integer)
    - commands_per_sec (integer, deprecated in 1.10; use `commands`))
    - cursor_no_timeout (integer, opened/sec, deprecated in 1.10; use `cursor_no_timeout_count`))
    - cursor_pinned (integer, opened/sec, deprecated in 1.10; use `cursor_pinned_count`))
    - cursor_timed_out (integer, opened/sec, deprecated in 1.10; use `cursor_timed_out_count`))
    - cursor_total (integer, opened/sec, deprecated in 1.10; use `cursor_total_count`))
    - deletes_per_sec (integer, deprecated in 1.10; use `deletes`))
    - flushes_per_sec (integer, deprecated in 1.10; use `flushes`))
    - getmores_per_sec (integer, deprecated in 1.10; use `getmores`))
    - inserts_per_sec (integer, deprecated in 1.10; use `inserts`))
    - net_in_bytes (integer, bytes/sec, deprecated in 1.10; use `net_out_bytes_count`))
    - net_out_bytes (integer, bytes/sec, deprecated in 1.10; use `net_out_bytes_count`))
    - queries_per_sec (integer, deprecated in 1.10; use `queries`))
    - repl_commands_per_sec (integer, deprecated in 1.10; use `repl_commands`))
    - repl_deletes_per_sec (integer, deprecated in 1.10; use `repl_deletes`)
    - repl_getmores_per_sec (integer, deprecated in 1.10; use `repl_getmores`)
    - repl_inserts_per_sec (integer, deprecated in 1.10; use `repl_inserts`))
    - repl_queries_per_sec (integer, deprecated in 1.10; use `repl_queries`))
    - repl_updates_per_sec (integer, deprecated in 1.10; use `repl_updates`))
    - ttl_deletes_per_sec (integer, deprecated in 1.10; use `ttl_deletes`))
    - ttl_passes_per_sec (integer, deprecated in 1.10; use `ttl_passes`))
    - updates_per_sec (integer, deprecated in 1.10; use `updates`))

- mongodb_db_stats
  - tags:
    - db_name
    - hostname
  - fields:
    - avg_obj_size (float)
    - collections (integer)
    - data_size (integer)
    - index_size (integer)
    - indexes (integer)
    - num_extents (integer)
    - objects (integer)
    - ok (integer)
    - storage_size (integer)
    - type (string)
    - fs_used_size (integer)
    - fs_total_size (integer)

- mongodb_col_stats
  - tags:
    - hostname
    - collection
    - db_name
  - fields:
    - size (integer)
    - avg_obj_size (integer)
    - storage_size (integer)
    - total_index_size (integer)
    - ok (integer)
    - count (integer)
    - type (string)

- mongodb_shard_stats
  - tags:
    - hostname
  - fields:
    - in_use (integer)
    - available (integer)
    - created (integer)
    - refreshing (integer)

- mongodb_top_stats
  - tags:
    - collection
  - fields:
    - total_time (integer)
    - total_count (integer)
    - read_lock_time (integer)
    - read_lock_count (integer)
    - write_lock_time (integer)
    - write_lock_count (integer)
    - queries_time (integer)
    - queries_count (integer)
    - get_more_time (integer)
    - get_more_count (integer)
    - insert_time (integer)
    - insert_count (integer)
    - update_time (integer)
    - update_count (integer)
    - remove_time (integer)
    - remove_count (integer)
    - commands_time (integer)
    - commands_count (integer)

## Example Output

```shell
mongodb,hostname=127.0.0.1:27017 active_reads=1i,active_writes=0i,aggregate_command_failed=0i,aggregate_command_total=0i,assert_msg=0i,assert_regular=0i,assert_rollovers=0i,assert_user=0i,assert_warning=0i,available_reads=127i,available_writes=128i,commands=65i,commands_per_sec=4i,connections_available=51199i,connections_current=1i,connections_total_created=5i,count_command_failed=0i,count_command_total=7i,cursor_no_timeout=0i,cursor_no_timeout_count=0i,cursor_pinned=0i,cursor_pinned_count=0i,cursor_timed_out=0i,cursor_timed_out_count=0i,cursor_total=0i,cursor_total_count=0i,delete_command_failed=0i,delete_command_total=1i,deletes=1i,deletes_per_sec=0i,distinct_command_failed=0i,distinct_command_total=0i,document_deleted=0i,document_inserted=0i,document_returned=0i,document_updated=0i,find_and_modify_command_failed=0i,find_and_modify_command_total=0i,find_command_failed=0i,find_command_total=1i,flushes=52i,flushes_per_sec=0i,flushes_total_time_ns=364000000i,get_more_command_failed=0i,get_more_command_total=0i,getmores=0i,getmores_per_sec=0i,insert_command_failed=0i,insert_command_total=0i,inserts=0i,inserts_per_sec=0i,jumbo_chunks=0i,latency_commands=5740i,latency_commands_count=46i,latency_reads=348i,latency_reads_count=7i,latency_writes=0i,latency_writes_count=0i,net_in_bytes=296i,net_in_bytes_count=4262i,net_out_bytes=29322i,net_out_bytes_count=242103i,open_connections=1i,operation_scan_and_order=0i,operation_write_conflicts=0i,page_faults=1i,percent_cache_dirty=0,percent_cache_used=0,queries=1i,queries_per_sec=0i,queued_reads=0i,queued_writes=0i,resident_megabytes=33i,storage_freelist_search_bucket_exhausted=0i,storage_freelist_search_requests=0i,storage_freelist_search_scanned=0i,tcmalloc_central_cache_free_bytes=0i,tcmalloc_current_allocated_bytes=0i,tcmalloc_current_total_thread_cache_bytes=0i,tcmalloc_heap_size=0i,tcmalloc_max_total_thread_cache_bytes=0i,tcmalloc_pageheap_commit_count=0i,tcmalloc_pageheap_committed_bytes=0i,tcmalloc_pageheap_decommit_count=0i,tcmalloc_pageheap_free_bytes=0i,tcmalloc_pageheap_reserve_count=0i,tcmalloc_pageheap_scavenge_count=0i,tcmalloc_pageheap_total_commit_bytes=0i,tcmalloc_pageheap_total_decommit_bytes=0i,tcmalloc_pageheap_total_reserve_bytes=0i,tcmalloc_pageheap_unmapped_bytes=0i,tcmalloc_spinlock_total_delay_ns=0i,tcmalloc_thread_cache_free_bytes=0i,tcmalloc_total_free_bytes=0i,tcmalloc_transfer_cache_free_bytes=0i,total_available=0i,total_created=0i,total_docs_scanned=0i,total_in_use=0i,total_keys_scanned=0i,total_refreshing=0i,total_tickets_reads=128i,total_tickets_writes=128i,ttl_deletes=0i,ttl_deletes_per_sec=0i,ttl_passes=51i,ttl_passes_per_sec=0i,update_command_failed=0i,update_command_total=0i,updates=0i,updates_per_sec=0i,uptime_ns=6135152000000i,version="4.0.19",vsize_megabytes=5088i,wt_connection_files_currently_open=13i,wt_data_handles_currently_active=18i,wtcache_app_threads_page_read_count=99i,wtcache_app_threads_page_read_time=44528i,wtcache_app_threads_page_write_count=19i,wtcache_bytes_read_into=3248195i,wtcache_bytes_written_from=170612i,wtcache_current_bytes=3648788i,wtcache_internal_pages_evicted=0i,wtcache_max_bytes_configured=8053063680i,wtcache_modified_pages_evicted=0i,wtcache_pages_evicted_by_app_thread=0i,wtcache_pages_queued_for_eviction=0i,wtcache_pages_read_into=234i,wtcache_pages_requested_from=18235i,wtcache_server_evicting_pages=0i,wtcache_tracked_dirty_bytes=0i,wtcache_unmodified_pages_evicted=0i,wtcache_worker_thread_evictingpages=0i 1595691605000000000
mongodb,hostname=127.0.0.1:27017,node_type=PRI,rs_name=rs0 active_reads=1i,active_writes=0i,aggregate_command_failed=0i,aggregate_command_total=0i,assert_msg=0i,assert_regular=0i,assert_rollovers=0i,assert_user=25i,assert_warning=0i,available_reads=127i,available_writes=128i,commands=345i,commands_per_sec=4i,connections_available=838853i,connections_current=7i,connections_total_created=13i,count_command_failed=0i,count_command_total=5i,cursor_no_timeout=0i,cursor_no_timeout_count=0i,cursor_pinned=0i,cursor_pinned_count=2i,cursor_timed_out=0i,cursor_timed_out_count=0i,cursor_total=0i,cursor_total_count=4i,delete_command_failed=0i,delete_command_total=0i,deletes=0i,deletes_per_sec=0i,distinct_command_failed=0i,distinct_command_total=0i,document_deleted=0i,document_inserted=2i,document_returned=56i,document_updated=0i,find_and_modify_command_failed=0i,find_and_modify_command_total=0i,find_command_failed=0i,find_command_total=23i,flushes=4i,flushes_per_sec=0i,flushes_total_time_ns=43000000i,get_more_command_failed=0i,get_more_command_total=88i,getmores=88i,getmores_per_sec=0i,insert_command_failed=0i,insert_command_total=2i,inserts=2i,inserts_per_sec=0i,jumbo_chunks=0i,latency_commands=82532i,latency_commands_count=337i,latency_reads=30633i,latency_reads_count=111i,latency_writes=0i,latency_writes_count=0i,member_status="PRI",net_in_bytes=636i,net_in_bytes_count=172300i,net_out_bytes=38849i,net_out_bytes_count=335459i,open_connections=7i,operation_scan_and_order=1i,operation_write_conflicts=0i,page_faults=1i,percent_cache_dirty=0,percent_cache_used=0,queries=23i,queries_per_sec=2i,queued_reads=0i,queued_writes=0i,repl_apply_batches_num=0i,repl_apply_batches_total_millis=0i,repl_apply_ops=0i,repl_buffer_count=0i,repl_buffer_size_bytes=0i,repl_commands=0i,repl_commands_per_sec=0i,repl_deletes=0i,repl_deletes_per_sec=0i,repl_executor_pool_in_progress_count=0i,repl_executor_queues_network_in_progress=0i,repl_executor_queues_sleepers=3i,repl_executor_unsignaled_events=0i,repl_getmores=0i,repl_getmores_per_sec=0i,repl_inserts=0i,repl_inserts_per_sec=0i,repl_lag=0i,repl_network_bytes=0i,repl_network_getmores_num=0i,repl_network_getmores_total_millis=0i,repl_network_ops=0i,repl_oplog_window_sec=140i,repl_queries=0i,repl_queries_per_sec=0i,repl_state=1i,repl_updates=0i,repl_updates_per_sec=0i,resident_megabytes=81i,state="PRIMARY",storage_freelist_search_bucket_exhausted=0i,storage_freelist_search_requests=0i,storage_freelist_search_scanned=0i,tcmalloc_central_cache_free_bytes=322128i,tcmalloc_current_allocated_bytes=143566680i,tcmalloc_current_total_thread_cache_bytes=1098968i,tcmalloc_heap_size=181317632i,tcmalloc_max_total_thread_cache_bytes=260046848i,tcmalloc_pageheap_commit_count=53i,tcmalloc_pageheap_committed_bytes=149106688i,tcmalloc_pageheap_decommit_count=1i,tcmalloc_pageheap_free_bytes=3244032i,tcmalloc_pageheap_reserve_count=51i,tcmalloc_pageheap_scavenge_count=1i,tcmalloc_pageheap_total_commit_bytes=183074816i,tcmalloc_pageheap_total_decommit_bytes=33968128i,tcmalloc_pageheap_total_reserve_bytes=181317632i,tcmalloc_pageheap_unmapped_bytes=32210944i,tcmalloc_spinlock_total_delay_ns=0i,tcmalloc_thread_cache_free_bytes=1098968i,tcmalloc_total_free_bytes=2295976i,tcmalloc_transfer_cache_free_bytes=874880i,total_available=0i,total_created=0i,total_docs_scanned=56i,total_in_use=0i,total_keys_scanned=2i,total_refreshing=0i,total_tickets_reads=128i,total_tickets_writes=128i,ttl_deletes=0i,ttl_deletes_per_sec=0i,ttl_passes=2i,ttl_passes_per_sec=0i,update_command_failed=0i,update_command_total=0i,updates=0i,updates_per_sec=0i,uptime_ns=166481000000i,version="4.0.19",vsize_megabytes=1482i,wt_connection_files_currently_open=26i,wt_data_handles_currently_active=44i,wtcache_app_threads_page_read_count=0i,wtcache_app_threads_page_read_time=0i,wtcache_app_threads_page_write_count=56i,wtcache_bytes_read_into=0i,wtcache_bytes_written_from=130403i,wtcache_current_bytes=100312i,wtcache_internal_pages_evicted=0i,wtcache_max_bytes_configured=506462208i,wtcache_modified_pages_evicted=0i,wtcache_pages_evicted_by_app_thread=0i,wtcache_pages_queued_for_eviction=0i,wtcache_pages_read_into=0i,wtcache_pages_requested_from=2085i,wtcache_server_evicting_pages=0i,wtcache_tracked_dirty_bytes=63929i,wtcache_unmodified_pages_evicted=0i,wtcache_worker_thread_evictingpages=0i 1595691605000000000
mongodb_db_stats,db_name=admin,hostname=127.0.0.1:27017 avg_obj_size=241,collections=2i,data_size=723i,index_size=49152i,indexes=3i,num_extents=0i,objects=3i,ok=1i,storage_size=53248i,type="db_stat" 1547159491000000000
mongodb_db_stats,db_name=local,hostname=127.0.0.1:27017 avg_obj_size=813.9705882352941,collections=6i,data_size=55350i,index_size=102400i,indexes=5i,num_extents=0i,objects=68i,ok=1i,storage_size=204800i,type="db_stat" 1547159491000000000
mongodb_col_stats,collection=foo,db_name=local,hostname=127.0.0.1:27017 size=375005928i,avg_obj_size=5494,type="col_stat",storage_size=249307136i,total_index_size=2138112i,ok=1i,count=68251i 1547159491000000000
mongodb_shard_stats,hostname=127.0.0.1:27017,in_use=3i,available=3i,created=4i,refreshing=0i 1522799074000000000
mongodb_top_stats,collection=foo,total_time=1471,total_count=158,read_lock_time=49614,read_lock_count=657,write_lock_time=49125456,write_lock_count=9841,queries_time=174,queries_count=495,get_more_time=498,get_more_count=46,insert_time=2651,insert_count=1265,update_time=0,update_count=0,remove_time=0,remove_count=0,commands_time=498611,commands_count=4615
```<|MERGE_RESOLUTION|>--- conflicted
+++ resolved
@@ -56,16 +56,13 @@
   ## Use TLS but skip chain & host verification
   # insecure_skip_verify = false
 
-<<<<<<< HEAD
   ## Specifies plugin behavior regarding disconnected servers
   ## Available choices :
   ##   - error: telegraf will return an error on startup if one the servers is unreachable
   ##   - skip: telegraf will skip unreachable servers on both startup and gather
   # disconnected_servers_behavior = "error"
-=======
   ## Skip Ping at initialization
   # skip_ping_at_init = true
->>>>>>> 8ed2f26e
 ```
 
 ### Permissions
