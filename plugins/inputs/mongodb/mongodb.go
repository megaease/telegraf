--- conflicted
+++ resolved
@@ -28,7 +28,6 @@
 var DisconnectedServersBehaviors = []string{"error", "skip"}
 
 type MongoDB struct {
-<<<<<<< HEAD
 	Servers                     []string
 	Ssl                         Ssl
 	GatherClusterStatus         bool
@@ -36,17 +35,8 @@
 	GatherColStats              bool
 	GatherTopStat               bool
 	DisconnectedServersBehavior string
+	SkipPingAtInit              bool
 	ColStatsDbs                 []string
-=======
-	Servers             []string
-	Ssl                 Ssl
-	GatherClusterStatus bool
-	GatherPerdbStats    bool
-	GatherColStats      bool
-	GatherTopStat       bool
-	SkipPingAtInit      bool
-	ColStatsDbs         []string
->>>>>>> 8ed2f26e
 	tlsint.ClientConfig
 
 	Log telegraf.Logger `toml:"-"`
@@ -135,20 +125,10 @@
 			return fmt.Errorf("unable to connect to MongoDB: %w", err)
 		}
 
-<<<<<<< HEAD
-		err = client.Ping(ctx, opts.ReadPreference)
-		if err != nil {
-			if m.DisconnectedServersBehavior == "error" {
-				return fmt.Errorf("unable to ping MongoDB: %w", err)
-			}
-
-			m.Log.Errorf("unable to ping MongoDB: %w", err)
-=======
 		if m.SkipPingAtInit {
 			m.Log.Infof("skip ping at initialization to MongoDB: %q", connURL)
 		} else if err := client.Ping(ctx, opts.ReadPreference); err != nil {
 			return fmt.Errorf("unable to ping to MongoDB: %s", err)
->>>>>>> 8ed2f26e
 		}
 
 		server := &Server{
